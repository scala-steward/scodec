--- conflicted
+++ resolved
@@ -24,13 +24,7 @@
     }
 
     "roundtrip with combinators" in {
-<<<<<<< HEAD
-      forAll { (i: Int, v: SIPrefix.Value) =>
-        roundtrip(int32 :: codec, (i, v))
-      }
-=======
-      forAll((i: Int, v: SIPrefix.Value) => roundtrip(int32 ~ codec, i ~ v))
->>>>>>> 226ed1c2
+      forAll((i: Int, v: SIPrefix.Value) => roundtrip(int32 :: codec, (i, v)))
     }
 
     "fail for an invalid id" in {

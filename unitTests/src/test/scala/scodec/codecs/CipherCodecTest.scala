--- conflicted
+++ resolved
@@ -26,14 +26,7 @@
   }
 
   protected def testWithCipherFactory(implicit cf: CipherFactory): Unit = {
-<<<<<<< HEAD
     val codec = encrypted { int32 :: utf8 }
-    forAll { (n: Int, s: String) =>
-      roundtrip(codec, (n, s))
-    }
-=======
-    val codec = encrypted(int32 ~ utf8)
     forAll((n: Int, s: String) => roundtrip(codec, (n, s)))
->>>>>>> 226ed1c2
   }
 }
--- conflicted
+++ resolved
@@ -37,13 +37,9 @@
       val pcapFile = PcapCodec.pcapFile.decode(bits).require.value
       pcapFile.records.foreach { record =>
         val mpeg = record.data.drop(22 * 8).drop(20 * 8)
-<<<<<<< HEAD
         MpegCodecs.packetCodec.decode(mpeg).map { result =>
           pids += result.value.header.pid
         }
-=======
-        MpegCodecs.mpegPacket.decode(mpeg).map(result => pids += result.value.header.pid)
->>>>>>> 226ed1c2
       }
     }
     println("PIDs = " + pids.toList.sorted.mkString(", "))

package scodec

import scala.language.implicitConversions
import scala.math.{floor, log10}

import java.nio.charset.Charset
import java.security.cert.{Certificate, X509Certificate}
import java.util.UUID
import java.util.zip.Deflater

import scodec.bits.{BitVector, ByteOrdering, ByteVector}

/**
  * Provides codecs for common types and combinators for building larger codecs.
  *
  * === Bits and Bytes Codecs ===
  *
  * The simplest of the provided codecs are those that encode/decode `BitVector`s and `ByteVectors` directly.
  * These are provided by `bits` and `bytes` methods. These codecs encode all of the bits/bytes directly
  * in to the result and decode *all* of the remaining bits/bytes in to the result value. That is, the result
  * of `decode` always returns a empty bit vector for the remaining bits.
  *
  * Similarly, fixed size alternatives are provided by the `bits(size)` and `bytes(size)` methods, which
  * encode a fixed number of bits/bytes (or error if not provided the correct size) and decoded a fixed number
  * of bits/bytes (or error if that many bits/bytes are not available).
  *
  * There are more specialized codecs for working with bits, including `ignore` and `constant`.
  *
  *
  * === Numeric Codecs ===
  *
  * There are built-in codecs for `Int`, `Long`, `Float`, and `Double`.
  *
  * There are a number of predefined integral codecs named using the form: {{{
 [u]int$${size}[L]
 }}}
  * where `u` stands for unsigned, `size` is replaced by one of `8, 16, 24, 32, 64`, and `L` stands for little-endian.
  * For each codec of that form, the type is `Codec[Int]` or `Codec[Long]` depending on the specified size.
  * For example, `int32` supports 32-bit big-endian 2s complement signed integers, and uint16L supports 16-bit little-endian
  * unsigned integers.
  * Note: `uint64[L]` are not provided because a 64-bit unsigned integer does not fit in to a `Long`.
  *
  * Additionally, methods of the form `[u]int[L](size: Int)` and `[u]long[L](size: Int)` exist to build arbitrarily
  * sized codecs, within the limitations of `Int` and `Long`.
  *
  * IEEE 754 floating point values are supported by the [[float]], [[floatL]], [[double]], and [[doubleL]] codecs.
  *
  *
  * === Miscellaneous Value Codecs ===
  *
  * In addition to the numeric codecs, there are built-in codecs for `Boolean`, `String`, and `UUID`.
  *
  * Boolean values are supported by the `bool` codecs.
  *
  *
  * === Combinators ===
  *
  * There are a number of methods provided that create codecs out of other codecs. These include simple combinators
  * such as [[fixedSizeBits]] and [[variableSizeBits]] and advanced combinators such as [[discriminated]], which
  * provides its own DSL for building a large codec out of many small codecs. For a list of all combinators,
  * see the Combinators section below.
  *
  * === Cryptography Codecs ===
  *
  * There are codecs that support working with encrypted data ([[encrypted]]), digital signatures and checksums
  * ([[fixedSizeSignature]] and [[variableSizeSignature]]). Additionally, support for `java.security.cert.Certificate`s
  * is provided by [[certificate]] and [[x509Certificate]].
  *
  * @groupname bits Bits and Bytes Codecs
  * @groupprio bits 0
  *
  * @groupname numbers Number Codecs
  * @groupprio numbers 1
  *
  * @groupname values Miscellaneous Value Codecs
  * @groupprio values 2
  *
  * @groupname combinators Combinators
  * @groupprio combinators 3
  *
  * @groupname guards Guards
  * @groupprio guards 4
  *
  * @groupname tuples Tuple Support
  * @groupprio tuples 5
  *
  * @groupname logging Logging
  * @groupprio logging 6
  *
  * @groupname crypto Cryptography
  * @groupprio crypto 7
  */
package object codecs {

  /**
    * Encodes by returning supplied bit vector; decodes by taking all remaining bits in the supplied bit vector.
    * @group bits
    */
  def bits: Codec[BitVector] = BitVectorCodec.withToString("bits")

  /**
    * Encodes by returning the supplied bit vector if its length is `size` bits, padding with zeroes if smaller than `size` bits, returning error if greater;
    * decodes by taking `size` bits from the supplied bit vector.
    *
    * @param size number of bits to encode/decode
    * @group bits
    */
  def bits(size: Long): Codec[BitVector] = new Codec[BitVector] {
    private val codec = fixedSizeBits(size, BitVectorCodec)
    def sizeBound = SizeBound.exact(size)
    def encode(b: BitVector) = codec.encode(b)
    def decode(b: BitVector) = codec.decode(b)
    override def toString = s"bits($size)"
  }

  /**
    * Encodes by returning the supplied bit vector if its length is `size` bits, otherwise returning error;
    * decodes by taking `size` bits from the supplied bit vector.
    *
    * @param size number of bits to encode/decode
    * @group bits
    */
  def bitsStrict(size: Long): Codec[BitVector] = new Codec[BitVector] {
    private val codec = new FixedSizeStrictCodec(size, BitVectorCodec)
    def sizeBound = codec.sizeBound
    def encode(b: BitVector) = codec.encode(b)
    def decode(b: BitVector) = codec.decode(b)
    override def toString = s"bitsStrict($size)"
  }

  /**
    * Encodes by returning supplied byte vector as a bit vector; decodes by taking all remaining bits in supplied bit vector and converting to a byte vector.
    * @group bits
    */
  def bytes: Codec[ByteVector] =
    bits.xmap[ByteVector](_.toByteVector, _.toBitVector).withToString("bytes")

  /**
    * Encodes by returning the supplied byte vector if its length is `size` bytes, padding with zeroes if smaller than `size` bytes, returning error if greater;
    * decodes by taking `size * 8` bits from the supplied bit vector and converting to a byte vector.
    *
    * @param size number of bits to encode/decode
    * @group bits
    */
  def bytes(size: Int): Codec[ByteVector] = new Codec[ByteVector] {
    private val codec =
      fixedSizeBytes(size.toLong, BitVectorCodec).xmap[ByteVector](_.toByteVector, _.toBitVector)
    def sizeBound = SizeBound.exact(size * 8L)
    def encode(b: ByteVector) = codec.encode(b)
    def decode(b: BitVector) = codec.decode(b)
    override def toString = s"bytes($size)"
  }

  /**
    * Encodes by returning the supplied byte vector if its length is `size` bytes, otherwise returning error;
    * decodes by taking `size * 8` bits from the supplied bit vector and converting to a byte vector.
    *
    * @param size number of bits to encode/decode
    * @group bits
    */
  def bytesStrict(size: Int): Codec[ByteVector] = new Codec[ByteVector] {
    private val codec = new FixedSizeStrictCodec(size * 8L, BitVectorCodec)
      .xmap[ByteVector](_.toByteVector, _.toBitVector)
    def sizeBound = codec.sizeBound
    def encode(b: ByteVector) = codec.encode(b)
    def decode(b: BitVector) = codec.decode(b)
    override def toString = s"bytesStrict($size)"
  }

  /**
    * Codec for 8-bit 2s complement bytes.
    * @group numbers
    */
  val byte: Codec[Byte] = new ByteCodec(8, true)

  /**
    * Codec for 8-bit unsigned bytes.
    * @group numbers
    */
  val ushort8: Codec[Short] = new ShortCodec(8, false, ByteOrdering.BigEndian)

  /**
    * Codec for 16-bit 2s complement big-endian shorts.
    * @group numbers
    */
  val short16: Codec[Short] = new ShortCodec(16, true, ByteOrdering.BigEndian)

  /**
    * Codec for 8-bit 2s complement big-endian integers.
    * @group numbers
    */
  val int8: Codec[Int] = new IntCodec(8, true, ByteOrdering.BigEndian)

  /**
    * Codec for 16-bit 2s complement big-endian integers.
    * @group numbers
    */
  val int16: Codec[Int] = new IntCodec(16, true, ByteOrdering.BigEndian)

  /**
    * Codec for 24-bit 2s complement big-endian integers.
    * @group numbers
    */
  val int24: Codec[Int] = new IntCodec(24, true, ByteOrdering.BigEndian)

  /**
    * Codec for 32-bit 2s complement big-endian integers.
    * @group numbers
    */
  val int32: Codec[Int] = new IntCodec(32, true, ByteOrdering.BigEndian)

  /**
    * Codec for 64-bit 2s complement big-endian integers.
    * @group numbers
    */
  val int64: Codec[Long] = new LongCodec(64, true, ByteOrdering.BigEndian)

  /**
    * Codec for 2-bit unsigned big-endian integers.
    * @group numbers
    */
  val uint2: Codec[Int] = new IntCodec(2, false, ByteOrdering.BigEndian)

  /**
    * Codec for 4-bit unsigned big-endian integers.
    * @group numbers
    */
  val uint4: Codec[Int] = new IntCodec(4, false, ByteOrdering.BigEndian)

  /**
    * Codec for 8-bit unsigned big-endian integers.
    * @group numbers
    */
  val uint8: Codec[Int] = new IntCodec(8, false, ByteOrdering.BigEndian)

  /**
    * Codec for 16-bit unsigned big-endian integers.
    * @group numbers
    */
  val uint16: Codec[Int] = new IntCodec(16, false, ByteOrdering.BigEndian)

  /**
    * Codec for 24-bit unsigned big-endian integers.
    * @group numbers
    */
  val uint24: Codec[Int] = new IntCodec(24, false, ByteOrdering.BigEndian)

  /**
    * Codec for 32-bit unsigned big-endian integers.
    * @group numbers
    */
  val uint32: Codec[Long] = new LongCodec(32, false, ByteOrdering.BigEndian)

  /**
    * Codec for 16-bit 2s complement little-endian shorts.
    * @group numbers
    */
  val short16L: Codec[Short] = new ShortCodec(16, true, ByteOrdering.LittleEndian)

  /**
    * Codec for 8-bit 2s complement little-endian integers.
    * @group numbers
    */
  val int8L: Codec[Int] = new IntCodec(8, true, ByteOrdering.LittleEndian)

  /**
    * Codec for 16-bit 2s complement little-endian integers.
    * @group numbers
    */
  val int16L: Codec[Int] = new IntCodec(16, true, ByteOrdering.LittleEndian)

  /**
    * Codec for 24-bit 2s complement little-endian integers.
    * @group numbers
    */
  val int24L: Codec[Int] = new IntCodec(24, true, ByteOrdering.LittleEndian)

  /**
    * Codec for 32-bit 2s complement little-endian integers.
    * @group numbers
    */
  val int32L: Codec[Int] = new IntCodec(32, true, ByteOrdering.LittleEndian)

  /**
    * Codec for 64-bit 2s complement little-endian integers.
    * @group numbers
    */
  val int64L: Codec[Long] = new LongCodec(64, true, ByteOrdering.LittleEndian)

  /**
    * Codec for 2-bit unsigned little-endian integers.
    * @group numbers
    */
  val uint2L: Codec[Int] = new IntCodec(2, false, ByteOrdering.LittleEndian)

  /**
    * Codec for 4-bit unsigned little-endian integers.
    * @group numbers
    */
  val uint4L: Codec[Int] = new IntCodec(4, false, ByteOrdering.LittleEndian)

  /**
    * Codec for 8-bit unsigned little-endian integers.
    * @group numbers
    */
  val uint8L: Codec[Int] = new IntCodec(8, false, ByteOrdering.LittleEndian)

  /**
    * Codec for 16-bit unsigned little-endian integers.
    * @group numbers
    */
  val uint16L: Codec[Int] = new IntCodec(16, false, ByteOrdering.LittleEndian)

  /**
    * Codec for 24-bit unsigned little-endian integers.
    * @group numbers
    */
  val uint24L: Codec[Int] = new IntCodec(24, false, ByteOrdering.LittleEndian)

  /**
    * Codec for 32-bit unsigned little-endian integers.
    * @group numbers
    */
  val uint32L: Codec[Long] = new LongCodec(32, false, ByteOrdering.LittleEndian)

  /**
    * Codec for variable-length big-endian integers.
    * Encoding requires between 1 and 5 bytes, depending on the value.
    * Smaller ints require less bytes. Negative values are always encoded with 5 bytes.
    * @group numbers
    */
  val vint: Codec[Int] = new VarIntCodec(ByteOrdering.BigEndian)

  /**
    * Codec for variable-length little-endian integers.
    * Encoding requires between 1 and 5 bytes, depending on the value.
    * Smaller ints require less bytes. Negative values are always encoded with 5 bytes.
    * @group numbers
    */
  val vintL: Codec[Int] = new VarIntCodec(ByteOrdering.LittleEndian)

  /**
    * Codec for variable-length big-endian longs.
    * Encoding requires between 1 and 9 bytes, depending on the value.
    * Smaller longs require less bytes.
    * Negative values are not supported.
    * @group numbers
    */
  val vlong: Codec[Long] = new VarLongCodec(ByteOrdering.BigEndian)

  /**
    * Codec for variable-length packed decimal longs.
    * Negative values are not supported.
    * @group numbers
    */
  val vpbcd: Codec[Long] = VarPackedDecimalCodec

  /**
    * Codec for variable-length little-endian longs.
    * Encoding requires between 1 and 9 bytes, depending on the value.
    * Smaller longs require less bytes.
    * Negative values are not supported.
    * @group numbers
    */
  val vlongL: Codec[Long] = new VarLongCodec(ByteOrdering.LittleEndian)

  /**
    * Codec for n-bit 2s complement bytes.
    * @param size number of bits (must be 0 < size <= 8)
    * @group numbers
    */
  def byte(size: Int): Codec[Byte] = new ByteCodec(size, true)

  /**
    * Codec for n-bit unsigned bytes.
    * @param size number of bits (must be 0 < size <= 7)
    * @group numbers
    */
  def ubyte(size: Int): Codec[Byte] = new ByteCodec(size, false)

  /**
    * Codec for n-bit 2s complement big-endian shorts.
    * @param size number of bits (must be 0 < size <= 16)
    * @group numbers
    */
  def short(size: Int): Codec[Short] = new ShortCodec(size, true, ByteOrdering.BigEndian)

  /**
    * Codec for n-bit unsigned big-endian shorts.
    * @param size number of bits (must be 0 < size <= 15)
    * @group numbers
    */
  def ushort(size: Int): Codec[Short] = new ShortCodec(size, false, ByteOrdering.BigEndian)

  /**
    * Codec for n-bit 2s complement big-endian integers that are represented with `Int`.
    * @param size number of bits (must be 0 < size <= 32)
    * @group numbers
    */
  def int(size: Int): Codec[Int] = new IntCodec(size, true, ByteOrdering.BigEndian)

  /**
    * Codec for n-bit unsigned big-endian integers that are represented with `Int`.
    * @param bits number of bits (must be 0 < size <= 31)
    * @group numbers
    */
  def uint(bits: Int): Codec[Int] = new IntCodec(bits, false, ByteOrdering.BigEndian)

  /**
    * Codec for n-bit 2s complement big-endian integers that are represented with `Long`.
    * @param bits number of bits (must be 0 < size <= 64)
    * @group numbers
    */
  def long(bits: Int): Codec[Long] = new LongCodec(bits, true, ByteOrdering.BigEndian)

  /**
    * Codec for n-bit unsigned big-endian integers that are represented with `Long`.
    * @param bits number of bits (must be 0 < size <= 63)
    * @group numbers
    */
  def ulong(bits: Int): Codec[Long] = new LongCodec(bits, false, ByteOrdering.BigEndian)

  /**
    * Codec for n-bit 2s complement little-endian shorts.
    * @param size number of bits (must be 0 < size <= 16)
    * @group numbers
    */
  def shortL(size: Int): Codec[Short] = new ShortCodec(size, true, ByteOrdering.LittleEndian)

  /**
    * Codec for n-bit unsigned little-endian shorts.
    * @param size number of bits (must be 0 < size <= 15)
    * @group numbers
    */
  def ushortL(size: Int): Codec[Short] = new ShortCodec(size, false, ByteOrdering.LittleEndian)

  /**
    * Codec for n-bit 2s complement little-endian integers that are represented with `Int`.
    * @param bits number of bits (must be 0 < size <= 32)
    * @group numbers
    */
  def intL(bits: Int): Codec[Int] = new IntCodec(bits, true, ByteOrdering.LittleEndian)

  /**
    * Codec for n-bit unsigned little-endian integers that are represented with `Int`.
    * @param bits number of bits (must be 0 < size <= 31)
    * @group numbers
    */
  def uintL(bits: Int): Codec[Int] = new IntCodec(bits, false, ByteOrdering.LittleEndian)

  /**
    * Codec for n-bit 2s complement little-endian integers that are represented with `Long`.
    * @param bits number of bits (must be 0 < size <= 64)
    * @group numbers
    */
  def longL(bits: Int): Codec[Long] = new LongCodec(bits, true, ByteOrdering.LittleEndian)

  /**
    * Codec for n-bit unsigned little-endian integers that are represented with `Long`.
    * @param bits number of bits (must be 0 < size <= 63)
    * @group numbers
    */
  def ulongL(bits: Int): Codec[Long] = new LongCodec(bits, false, ByteOrdering.LittleEndian)

  /**
    * Codec for n-nibble packed decimal (BCD) integers that are represented with `Long`.
    * @param nibbles number of nibbles (4-bit chunks)
    * @group numbers
    */
  def pbcd(nibbles: Int): Codec[Long] = new Codec[Long] {
    private def width: Long = nibbles.toLong * 4L
    def decode(bits: BitVector): Attempt[DecodeResult[Long]] =
      bits.consumeThen(width)(
        e => Attempt.failure(Err(e)),
        (bits, rem) => vpbcd.decodeValue(bits).map(a => DecodeResult(a, rem))
      )
    def encode(l: Long): Attempt[BitVector] = vpbcd.encode(l).map(_.padLeft(width))
    def sizeBound = SizeBound.exact(width)
  }

  /**
    * Codec for n-nibble packed decimal (BCD) integers that are represented with `Long`.
    * This codec, despite requiring the size in nibbles, is byte-size oriented.
    * This means it expects to parse complete bytes (even if nibble size is
    * odd). For encoding, this codec will pad 0s on the left while, for
    * decoding, it will fetch the size in bytes round up.
    * @param nibbles number of nibbles (4-bit chunks)
    * @group numbers
    */
  def lpbcd(nibbles: Int): Codec[Long] = new Codec[Long] {
    val nsize = nibbles.toLong * 4
    val bsize = nsize + nsize % 8
    def sizeBound = SizeBound.exact(bsize)
    def decode(b: BitVector) = fixedSizeBits(bsize, vpbcd).decode(b)
    def encode(l: Long) = fixedSizeBits(nsize, vpbcd).encode(l).map { x =>
      val size: Long = floor(log10(l.toDouble) + 1).toLong * 4

      (BitVector.low(bsize) ++ x.take(size)).drop(size)
    }
  }

  /**
    * 32-bit big endian IEEE 754 floating point number.
    * @group numbers
    */
  val float: Codec[Float] = new FloatCodec(ByteOrdering.BigEndian)

  /**
    * 32-bit little endian IEEE 754 floating point number.
    * @group numbers
    */
  val floatL: Codec[Float] = new FloatCodec(ByteOrdering.LittleEndian)

  /**
    * 64-bit big endian IEEE 754 floating point number.
    * @group numbers
    */
  val double: Codec[Double] = new DoubleCodec(ByteOrdering.BigEndian)

  /**
    * 64-bit little endian IEEE 754 floating point number.
    * @group numbers
    */
  val doubleL: Codec[Double] = new DoubleCodec(ByteOrdering.LittleEndian)

  /**
    * 1-bit boolean codec, where false corresponds to bit value 0 and true corresponds to bit value 1.
    * @group values
    */
  val bool: Codec[Boolean] = BooleanCodec

  /**
    * n-bit boolean codec, where false corresponds to bit vector of all 0s and true corresponds to all other vectors.
    * @group values
    */
  def bool(n: Long): Codec[Boolean] = new Codec[Boolean] {
    private val zeros = BitVector.low(n)
    private val ones = BitVector.high(n)
    private val codec = bits(n).xmap[Boolean](bits => !(bits == zeros), b => if (b) ones else zeros)
    def sizeBound = SizeBound.exact(n)
    def encode(b: Boolean) = codec.encode(b)
    def decode(b: BitVector) = codec.decode(b)
    override def toString = s"bool($n)"
  }

  /**
    * String codec that uses the implicit `Charset` to perform encoding/decoding.
    *
    * This codec does not encode the size of the string in to the output. Hence, decoding
    * a vector that has additional data after the encoded string will result in
    * unexpected output. Instead, it is common to use this codec along with either
    * [[fixedSizeBits]] or [[variableSizeBits]]. For example, a common encoding
    * is a size field, say 2 bytes, followed by the encoded string. This can be
    * accomplished with: {{{variableSizeBits(uint16, string)}}}
    *
    * @param charset charset to use to convert strings to/from binary
    * @group values
    */
  def string(implicit charset: Charset): Codec[String] = new StringCodec(charset)

  /**
    * String codec that uses the `US-ASCII` charset. See [[string]] for more information on `String` codecs.
    * @group values
    */
  val ascii = string(Platform.ascii)

  /**
    * String codec that uses the `UTF-8` charset. See [[string]] for more information on `String` codecs.
    * @group values
    */
  val utf8 = string(Platform.utf8)

  /**
    * String codec that uses the `US-ASCII` charset that encodes strings with a trailing `NUL` termination byte
    * and decodes a string up to the next `NUL` termination byte.
    * It fails to decode if the bit vector ends before a `NUL` termination byte can be found.
    * @group values
    */
  val cstring: Codec[String] = filtered(
    ascii,
    new Codec[BitVector] {
      val nul = BitVector.lowByte
      override def sizeBound: SizeBound = SizeBound.unknown
      override def encode(bits: BitVector): Attempt[BitVector] = Attempt.successful(bits ++ nul)
      override def decode(bits: BitVector): Attempt[DecodeResult[BitVector]] =
        bits.bytes.indexOfSlice(nul.bytes) match {
          case -1 => Attempt.failure(Err("Does not contain a 'NUL' termination byte."))
          case i  => Attempt.successful(DecodeResult(bits.take(i * 8L), bits.drop(i * 8L + 8L)))
        }
    }
  ).withToString("cstring")

  /**
    * String codec that uses the implicit `Charset` and prefixes the encoded string by the byte size
    * in a 32-bit 2s complement big endian field.
    *
    * @param charset charset to use to convert strings to/from binary
    * @group values
    */
  def string32(implicit charset: Charset): Codec[String] =
    variableSizeBytes(int32, string(charset)).withToString(s"string32(${charset.displayName})")

  /**
    * String codec that uses the implicit `Charset` and prefixes the encoded string by the byte size
    * in a 32-bit 2s complement little endian field.
    *
    * @param charset charset to use to convert strings to/from binary
    * @group values
    */
  def string32L(implicit charset: Charset): Codec[String] =
    variableSizeBytes(int32L, string(charset)).withToString(s"string32(${charset.displayName})")

  /**
    * String codec that uses the `US-ASCII` charset and prefixes the encoded string by the byte size
    * in a 32-bit 2s complement big endian field.
    * @group values
    */
  val ascii32 = string32(Platform.ascii)

  /**
    * String codec that uses the `US-ASCII` charset and prefixes the encoded string by the byte size
    * in a 32-bit 2s complement little endian field.
    * @group values
    */
  val ascii32L = string32L(Platform.ascii)

  /**
    * String codec that uses the `UTF-8` charset and prefixes the encoded string by the byte size
    * in a 32-bit 2s complement big endian field.
    * @group values
    */
  val utf8_32 = string32(Platform.utf8)

  /**
    * String codec that uses the `UTF-8` charset and prefixes the encoded string by the byte size
    * in a 32-bit 2s complement little endian field.
    * @group values
    */
  val utf8_32L = string32L(Platform.utf8)

  /**
    * Encodes/decodes `UUID`s as 2 64-bit big-endian longs, first the high 64-bits then the low 64-bits.
    * @group values
    */
  val uuid: Codec[UUID] = UuidCodec

  /**
    * Codec that always returns an empty vector from `encode` and always returns `(empty, value)` from `decode`.
    * This is often useful when combined with other codecs (e.g., the [[discriminated]]).
    * @param value value to return from decode
    * @group combinators
    */
  def provide[A](value: A): Codec[A] = new ProvideCodec(value)

  /**
    * Codec that always encodes `size` 0 bits and always decodes `size` bits and then discards them, returning `()` instead.
    * @param size number of bits to ignore
    * @group bits
    */
  def ignore(size: Long): Codec[Unit] = new IgnoreCodec(size)

  /**
    * Codec that always encodes the specified bits and always decodes the specified bits, returning `()` if the actual bits match
    * the specified bits and returning an error otherwise.
    * @param bits constant bits
    * @group bits
    */
  def constant(bits: BitVector): Codec[Unit] = new ConstantCodec(bits)

  /**
    * Codec that always encodes the specified bytes and always decodes the specified bytes, returning `()` if the actual bytes match
    * the specified bytes and returning an error otherwise.
    * @param bytes constant bytes
    * @group bits
    */
  def constant(bytes: ByteVector): Codec[Unit] = constant(bytes.bits)

  /**
    * Codec that always encodes the specified bits and always decodes the specified bits, returning `()` if the actual bits match
    * the specified bits and returning an error otherwise.
    * @param bits constant bits
    * @group bits
    */
  def constant[A: Integral](bits: A*): Codec[Unit] = constant(BitVector(bits: _*))

  /**
    * Codec that always encodes the specified bits and always decodes n bits, returning `()`, where n is the length of the
    * specified bits.
    * @param bits constant bits
    * @group bits
    */
  def constantLenient(bits: BitVector): Codec[Unit] = new ConstantCodec(bits, false)

  /**
    * Codec that always encodes the specified bytes and always decodes n bytes, returning `()`, where n is the length of the
    * specified bytes.
    * @param bytes constant bytes
    * @group bits
    */
  def constantLenient(bytes: ByteVector): Codec[Unit] = constantLenient(bytes.bits)

  /**
    * Codec that always encodes the specified bits and always decodes n bits, returning `()`, where n is the length of the
    * specified bits.
    * @param bits constant bits
    * @group bits
    */
  def constantLenient[A: Integral](bits: A*): Codec[Unit] = constantLenient(BitVector(bits: _*))

  /**
    * Provides implicit conversions from literal types to constant codecs.
    *
    * For example, with `literals._` imported, `constant(0x47) ~> uint8`
    * can be written as `0x47 ~> uint8`.
    *
    * Supports literal bytes, ints, `BitVector`s, and `ByteVector`s.
    *
    * @group bits
    */
  object literals {
    implicit def constantIntCodec(a: Int): Codec[Unit] = constant(a)
    implicit def constantByteVectorCodec(a: ByteVector): Codec[Unit] = constant(a)
    implicit def constantBitVectorCodec(a: BitVector): Codec[Unit] = constant(a)
  }

  /**
    * Codec that limits the number of bits the specified codec works with.
    *
    * When encoding, if encoding with the specified codec
    * results in less than the specified size, the vector is right padded with 0 bits. If the result is larger than the specified
    * size, an encoding error is returned.
    *
    * When decoding, the specified codec is only given `size` bits. If the specified codec does not consume all the bits it was
    * given, any remaining bits are discarded.
    *
    * @param size number of bits
    * @param codec codec to limit
    * @group combinators
    */
  def fixedSizeBits[A](size: Long, codec: Codec[A]): Codec[A] = new FixedSizeCodec(size, codec)

  /**
    * Byte equivalent of [[fixedSizeBits]].
    * @param size number of bytes
    * @param codec codec to limit
    * @group combinators
    */
  def fixedSizeBytes[A](size: Long, codec: Codec[A]): Codec[A] = new Codec[A] {
    private val fcodec = fixedSizeBits(size * 8, codec)
    def sizeBound = fcodec.sizeBound
    def encode(a: A) = fcodec.encode(a)
    def decode(b: BitVector) = fcodec.decode(b)
    override def toString = s"fixedSizeBytes($size, $codec)"
  }

  /**
    * Codec that limits the number of bits the specified codec works with.
    *
    * If the encoded result is larger than the specified
    * size, an encoding error is returned.
    *
    * If encoding with the specified codec
    * results in less than the specified size, the vector is right padded by repeatedly encoding with padCodec.
    * An encoding error is returned if the padCodec result does not precisely fill the remaining space.
    *
    * When decoding, the specified codec is only given `size` bits. If the specified codec does not consume all the bits it was
    * given, all remaining bits are repeatedly decoded by padCodec. A decoding error is returned if any
    * padCodec decode returns an error.
    *
    * @param size number of bits
    * @param codec codec to limit
    * @param padCodec codec to use for padding
    * @group combinators
    */
  def paddedFixedSizeBits[A](size: Long, codec: Codec[A], padCodec: Codec[Unit]): Codec[A] =
    new PaddedFixedSizeCodec(size, codec, _ => padCodec)

  /**
    * Codec that limits the number of bits the specified codec works with.
    *
    * If the encoded result is larger than the specified
    * size, an encoding error is returned.
    *
    * If encoding with the specified codec
    * results in less than the specified size, the vector is right padded by repeatedly encoding with the
    * codec returned from `padCodec(numberOfPaddingBits)`.
    * An encoding error is returned if the padCodec result does not precisely fill the remaining space.
    *
    * When decoding, the specified codec is only given `size` bits. If the specified codec does not consume all the bits it was
    * given, all remaining bits are repeatedly decoded by the codec returned from `padCodec(remainingBitCount)`.
    * A decoding error is returned if any padding decode iteration returns an error.
    *
    * @param size number of bits
    * @param codec codec to limit
    * @param padCodec function that provides the codec to use for padding
    * @group combinators
    */
  def paddedFixedSizeBitsDependent[A](
      size: Long,
      codec: Codec[A],
      padCodec: Long => Codec[Unit]
  ): Codec[A] = new PaddedFixedSizeCodec(size, codec, padCodec)

  /**
    * Byte equivalent of [[paddedFixedSizeBits]].
    * @param size number of bytes
    * @param codec codec to limit
    * @param padCodec codec to use for padding
    * @group combinators
    */
  def paddedFixedSizeBytes[A](size: Long, codec: Codec[A], padCodec: Codec[Unit]): Codec[A] =
    paddedFixedSizeBytesDependent(size, codec, _ => padCodec)

  /**
    * Byte equivalent of [[paddedFixedSizeBitsDependent]].
    *
    * The `padCodec` function is passed the number of *bits* of padding required -- not bytes.
    *
    * @param size number of bytes
    * @param codec codec to limit
    * @param padCodec function that provides the codec to use for padding
    * @group combinators
    */
  def paddedFixedSizeBytesDependent[A](
      size: Long,
      codec: Codec[A],
      padCodec: Long => Codec[Unit]
  ): Codec[A] = new Codec[A] {
    private val fcodec = paddedFixedSizeBitsDependent(size * 8, codec, padCodec)
    def sizeBound = SizeBound.exact(size * 8)
    def encode(a: A) = fcodec.encode(a)
    def decode(b: BitVector) = fcodec.decode(b)
    override def toString = s"paddedFixedSizeBytes($size, $codec)"
  }

  /**
    * Codec that pads on a multiplier.
    *
    * Similar to ByteAligendCodec, but instead of only padding to 8 bits, pads to a variable size
    *
    * @param sizeCodec codec that determines the size
    * @param valueCodec codec for encoding the payload
    * @param multipleForPadding multiple to align the value to with padding
    * @group combinators
    */
  def paddedVarAlignedBits[A](
      sizeCodec: Codec[Long],
      valueCodec: Codec[A],
      multipleForPadding: Int
  ) = new PaddedVarAlignedCodec(sizeCodec, valueCodec, multipleForPadding.toLong)

  /**
    * Byte equivalent of [[paddedVarAlignedBits]].
    * @param sizeCodec codec that determines the size
    * @param valueCodec coec for encoding the payload
    * @param multipleForPadding multiple of bytes to align the value to with padding
    * @group combinators
    */
  def paddedVarAlignedBytes[A](
      sizeCodec: Codec[Int],
      valueCodec: Codec[A],
      multipleForPadding: Int
  ) = new Codec[A] {
    val sizedWiden = widenIntToLong(sizeCodec)
    private val codec = new PaddedVarAlignedCodec(
      sizedWiden.widen(_ * 8, bitsToBytesDivisible),
      valueCodec,
      multipleForPadding.toLong * 8
    )
    override def encode(a: A) = codec.encode(a)
    override def decode(buffer: BitVector) = codec.decode(buffer)
    override def sizeBound = codec.sizeBound
    override def toString = "PaddedVarAlignedBytesCodec"
  }

  /**
    * Codec that limits the number of bits the specified codec works with.
    *
    * When encoding, if encoding with the specified codec
    * results in less than the specified size, the vector is returned with no padding. If the result is larger than the specified
    * size, an encoding error is returned. This differs from `fixedSizeBits` by not padding encoded vectors less than the specified
    * size.
    *
    * When decoding, the specified codec is only given `size` bits. If the specified codec does not consume all the bits it was
    * given, any remaining bits are returned with the overall remainder.
    *
    * @param size number of bits
    * @param codec codec to limit
    * @group combinators
    */
  def limitedSizeBits[A](limit: Long, codec: Codec[A]): Codec[A] =
    new LimitedSizeCodec(limit, codec)

  /**
    * Byte equivalent of [[limitedSizeBits]].
    * @param size number of bytes
    * @param codec codec to limit
    * @group combinators
    */
  def limitedSizeBytes[A](limit: Long, codec: Codec[A]): Codec[A] = new Codec[A] {
    private val fcodec = limitedSizeBits(limit * 8, codec)
    def sizeBound = fcodec.sizeBound
    def encode(a: A) = fcodec.encode(a)
    def decode(b: BitVector) = fcodec.decode(b)
    override def toString = s"limitedSizeBytes($limit, $codec)"
  }

  /**
    * Codec that supports vectors of the form `size ++ value` where the `size` field decodes to the bit length of the `value` field.
    *
    * For example, encoding the string `"hello"` with `variableSizeBits(uint8, ascii)` yields a vector of 6 bytes -- the first byte being
    * 0x28 and the next 5 bytes being the US-ASCII encoding of `"hello"`.
    *
    * The `size` field can be any `Int` codec. An optional padding can be applied to the size field. The `sizePadding` is added to
    * the calculated size before encoding, and subtracted from the decoded size before decoding the value.
    *
    * For example, encoding `"hello"` with `variableSizeBits(uint8, ascii, 1)` yields a vector of 6 bytes -- the first byte being
    * 0x29 and the next 5 bytes being the US-ASCII encoding of `"hello"`.
    *
    * @param size codec that encodes/decodes the size in bits
    * @param value codec the encodes/decodes the value
    * @param sizePadding number of bits to add to the size before encoding (and subtract from the size before decoding)
    * @group combinators
    */
  def variableSizeBits[A](size: Codec[Int], value: Codec[A], sizePadding: Int = 0): Codec[A] =
    variableSizeBitsLong(widenIntToLong(size), value, sizePadding.toLong)

  /**
    * Byte equivalent of [[variableSizeBits]].
    * @param size codec that encodes/decodes the size in bytes
    * @param value codec the encodes/decodes the value
    * @param sizePadding number of bytes to add to the size before encoding (and subtract from the size before decoding)
    * @group combinators
    */
  def variableSizeBytes[A](size: Codec[Int], value: Codec[A], sizePadding: Int = 0): Codec[A] =
    variableSizeBytesLong(widenIntToLong(size), value, sizePadding.toLong)

  private def widenIntToLong(c: Codec[Int]): Codec[Long] =
    c.widen(
        i => i.toLong,
        l =>
          if (l > Int.MaxValue || l < Int.MinValue)
            Attempt.failure(Err(s"$l cannot be converted to an integer"))
          else Attempt.successful(l.toInt)
      )
      .withToString(c.toString)

  /**
    * Codec that supports vectors of the form `size ++ value` where the `size` field decodes to the bit length of the `value` field.
    *
    * For example, encoding the string `"hello"` with `variableSizeBitsLong(uint32, ascii)` yields a vector of 9 bytes -- the first four bytes being
    * 0x00000028 and the next 5 bytes being the US-ASCII encoding of `"hello"`.
    *
    * The `size` field can be any `Long` codec. An optional padding can be applied to the size field. The `sizePadding` is added to
    * the calculated size before encoding, and subtracted from the decoded size before decoding the value.
    *
    * For example, encoding `"hello"` with `variableSizeBitsLong(uint32, ascii, 1)` yields a vector of 9 bytes -- the first 4 bytes being
    * 0x00000029 and the next 5 bytes being the US-ASCII encoding of `"hello"`.
    *
    * @param size codec that encodes/decodes the size in bits
    * @param value codec the encodes/decodes the value
    * @param sizePadding number of bits to add to the size before encoding (and subtract from the size before decoding)
    * @group combinators
    */
  def variableSizeBitsLong[A](size: Codec[Long], value: Codec[A], sizePadding: Long = 0): Codec[A] =
    new VariableSizeCodec(size, value, sizePadding)

  /**
    * Byte equivalent of [[variableSizeBitsLong]].
    * @param size codec that encodes/decodes the size in bytes
    * @param value codec the encodes/decodes the value
    * @param sizePadding number of bytes to add to the size before encoding (and subtract from the size before decoding)
    * @group combinators
    */
  def variableSizeBytesLong[A](
      size: Codec[Long],
      value: Codec[A],
      sizePadding: Long = 0
  ): Codec[A] = new Codec[A] {
    private val codec =
      variableSizeBitsLong(size.widen(_ * 8, bitsToBytesDivisible), value, sizePadding * 8)
    def sizeBound = size.sizeBound + value.sizeBound
    def encode(a: A) = codec.encode(a)
    def decode(b: BitVector) = codec.decode(b)
    override def toString = s"variableSizeBytes($size, $value)"
  }

  private def bitsToBytesDivisible(n: Long): Attempt[Long] =
    if (n % 8 == 0) Attempt.successful(n / 8)
    else Attempt.failure(Err(s"$n is not evenly divisible by 8"))

  /**
    * Codec that supports vectors of the form `value ++ delimiter` where the `delimiter` marks the end of the `value` field.
    *
    * @param size codec that encodes/decodes the delimiter
    * @param value codec the encodes/decodes the value
    * @group combinators
    */
  def variableSizeDelimited[A](delimiterCodec: Codec[Unit], value: Codec[A]): Codec[A] =
    new VariableSizeDelimitedCodec(delimiterCodec, value)

  /**
    * Codec that supports vectors of the form `value ++ delimiter` where the `delimiter` marks the end of the `value` field.
    *
    * @param size codec that encodes/decodes the delimiter
    * @param value codec the encodes/decodes the value
    * @param multipleValueSize the size or a mutiple size of the expected value
    * @group combinators
    */
  def variableSizeDelimited[A](
      delimiterCodec: Codec[Unit],
      value: Codec[A],
      multipleValueSize: Long
  ): Codec[A] =
    new VariableSizeDelimitedCodec(delimiterCodec, value, multipleValueSize)

  /**
    * Codec that supports vectors of the form `size ++ prefix ++ value` where the `size` field decodes to the bit length of the `value` field.
    *
    * For example, encoding `(3, "hello")` with `variableSizePrefixedBits(uint8, int32, ascii)` yields a vector of 10 bytes -- the first byte being
    * 0x28, the next 4 bytes being 0x00000003, and the last 5 bytes being the US-ASCII encoding of `"hello"`.
    *
    * The `size` field can be any `Int` codec. An optional padding can be applied to the size field. The `sizePadding` is added to
    * the calculated size before encoding, and subtracted from the decoded size before decoding the value.
    *
    * For example, encoding `(3, "hello")` with `variableSizePrefixedBits(uint8, int32, ascii, 1)` yields a vector of 10 bytes -- the first byte being
    * 0x29, the next 4 bytes being 0x00000003, and the last 5 bytes being the US-ASCII encoding of `"hello"`.
    *
    * @param size codec that encodes/decodes the size in bits
    * @param prefix codec that encodes/decodes the prefix
    * @param value codec the encodes/decodes the value
    * @param sizePadding number of bits to add to the size before encoding (and subtract from the size before decoding)
    * @group combinators
    */
  def variableSizePrefixedBits[A, B](
      size: Codec[Int],
      prefix: Codec[A],
      value: Codec[B],
      sizePadding: Int = 0
  ): Codec[(A, B)] =
    variableSizePrefixedBitsLong(widenIntToLong(size), prefix, value, sizePadding.toLong)

  /**
    * Byte equivalent of [[variableSizePrefixedBits]].
    * @param size codec that encodes/decodes the size in bytes
    * @param prefix codec that encodes/decodes the prefix
    * @param value codec the encodes/decodes the value
    * @param sizePadding number of bytes to add to the size before encoding (and subtract from the size before decoding)
    * @group combinators
    */
  def variableSizePrefixedBytes[A, B](
      size: Codec[Int],
      prefix: Codec[A],
      value: Codec[B],
      sizePadding: Int = 0
  ): Codec[(A, B)] =
    variableSizePrefixedBytesLong(widenIntToLong(size), prefix, value, sizePadding.toLong)

  /**
    * Codec that supports vectors of the form `size ++ prefix ++ value` where the `size` field decodes to the bit length of the `value` field.
    *
    * For example, encoding the string `(3, "hello")` with `variableSizePrefixedBitsLong(uint32, int32, ascii)` yields a vector of 13 bytes -- the
    * first four bytes being 0x00000028, the next 4 bytes being 0x00000003, and the last 5 bytes being the US-ASCII encoding of `"hello"`.
    *
    * The `size` field can be any `Long` codec. An optional padding can be applied to the size field. The `sizePadding` is added to
    * the calculated size before encoding, and subtracted from the decoded size before decoding the value.
    *
    * For example, encoding `(3, "hello")` with `variableSizePrefixedBitsLong(uint32, int32, ascii, 1)` yields a vector of 13 bytes -- the first
    * 4 bytes being 0x00000029, the next 4 bytes being 0x00000003, and the last 5 bytes being the US-ASCII encoding of `"hello"`.
    *
    * @param size codec that encodes/decodes the size in bits
    * @param prefix codec that encodes/decodes the prefix
    * @param value codec the encodes/decodes the value
    * @param sizePadding number of bits to add to the size before encoding (and subtract from the size before decoding)
    * @group combinators
    */
  def variableSizePrefixedBitsLong[A, B](
      size: Codec[Long],
      prefix: Codec[A],
      value: Codec[B],
      sizePadding: Long = 0
  ): Codec[(A, B)] =
    new VariableSizePrefixedCodec(size, prefix, value, sizePadding)

  /**
    * Byte equivalent of [[variableSizePrefixedBitsLong]].
    * @param size codec that encodes/decodes the size in bytes
    * @param prefix codec that encodes/decodes the prefix
    * @param value codec the encodes/decodes the value
    * @param sizePadding number of bytes to add to the size before encoding (and subtract from the size before decoding)
    * @group combinators
    */
  def variableSizePrefixedBytesLong[A, B](
      size: Codec[Long],
      prefix: Codec[A],
      value: Codec[B],
      sizePadding: Long = 0
  ): Codec[(A, B)] = new Codec[(A, B)] {
    private val codec = variableSizePrefixedBitsLong(
      size.widen(_ * 8, bitsToBytesDivisible),
      prefix,
      value,
      sizePadding * 8
    )
    def sizeBound = size.sizeBound + value.sizeBound
    def encode(ab: (A, B)) = codec.encode(ab)
    def decode(b: BitVector) = codec.decode(b)
    override def toString = s"variableSizePrefixedBytes($size, $prefix, $value)"
  }

  /**
    * Decodes using the specified codec but resets the remainder to the original vector.
    * Encodes with the specified codec.
    * @param target codec that encodes/decodes the value
    * @return codec that behaves the same as `target` but resets remainder to the input vector after decoding
    * @group combinators
    */
  def peek[A](target: Codec[A]): Codec[A] = new Codec[A] {
    def sizeBound = target.sizeBound
    def encode(a: A) = target.encode(a)
    def decode(b: BitVector) = target.decode(b).map(_.mapRemainder(_ => b))
  }

  /**
    * Codec that decodes vectors of the form `size ++ rest` as a `BitVector`, where the returned vector includes the size bits.
    *
    * This differs from `variableSizeBits(size, bits, sizePadding)` in that the encoded size is expected to be encoded before
    * calling encode and the encoded size is returned as part of the vector.
    *
    * @param size size codec -- must have an exact size
    * @param sizePadding number of bits to subtract from the size before decoding
    */
  def peekVariableSizeBits(size: Codec[Int], sizePadding: Int = 0): Codec[BitVector] =
    peekVariableSizeBitsLong(widenIntToLong(size), sizePadding.toLong)

  /**
    * `Long` equivalent of [[peekVariableSizeBits]].
    * @param size size codec -- must have an exact size
    * @param sizePadding number of bits to subtract from the size before decoding
    */
  def peekVariableSizeBitsLong(size: Codec[Long], sizePadding: Long = 0L): Codec[BitVector] =
    new Codec[BitVector] {
      private val sizeInBits = size.sizeBound.exact.getOrElse(
        throw new IllegalArgumentException(
          s"must be used with a size field of an exactly known size but $size has size bound ${size.sizeBound}"
        )
      )
      private val decoder =
        (peek(bits(sizeInBits)) :: variableSizeBitsLong(size, bits, sizePadding)).map(_ ++ _)
      def sizeBound = size.sizeBound.atLeast
      def encode(b: BitVector) = Attempt.successful(b)
      def decode(b: BitVector) = decoder.decode(b)
      override def toString = s"peekVariableSizeBits($size)"
    }

  /**
    * Equivalent to [[peekVariableSizeBits]] where the size units are in bytes instead of bits.
    *
    * @param size size codec -- must have an exact size
    * @param sizePadding number of bytes to subtract from the size before decoding
    */
  def peekVariableSizeBytes(size: Codec[Int], sizePadding: Int = 0): Codec[BitVector] =
    peekVariableSizeBytesLong(widenIntToLong(size), sizePadding.toLong)

  /**
    * `Long` equivalent of [[peekVariableSizeBytes]].
    * @param size size codec -- must have an exact size
    * @param sizePadding number of bits to subtract from the size before decoding
    */
  def peekVariableSizeBytesLong(size: Codec[Long], sizePadding: Long = 0L): Codec[BitVector] =
    new Codec[BitVector] {
      private val codec =
        peekVariableSizeBitsLong(size.widen(_ * 8, bitsToBytesDivisible), sizePadding * 8)
      def sizeBound = codec.sizeBound
      def encode(a: BitVector) = codec.encode(a)
      def decode(b: BitVector) = codec.decode(b)
      override def toString = s"peekVariableSizeBytes($size)"
    }

  /**
    * Codec that:
    *  - encodes using the specified codec but right-pads with 0 bits to the next largest byte when the size of the
    *    encoded bit vector is not divisible by 8
    *  - decodes using the specified codec but drops any leading bits of the remainder when the number of bytes
    *    consumed by the specified codec is not divisible by 8
    *
    * This combinator allows byte alignment without manually specifying ignore bits. For example, instead of writing
    * `(bool(1) :: bool(1) :: ignore(6)).dropUnits`, this combinator allows `byteAligned(bool(1) :: bool(1))`.
    *
    * Note that aligning large structures on byte boundaries can provide significant performance improvements when
    * converting to/from data structures that are based on bytes -- e.g., `Array[Byte]` or `ByteBuffer`.
    *
    * @param codec codec to align to next larger byte boundary
    * @group combinators
    */
  def byteAligned[A](codec: Codec[A]): Codec[A] = new ByteAlignedCodec(codec)

  /**
    * Codec of `Option[A]` that delegates to a `Codec[A]` when the `included` parameter is true.
    *
    * When encoding, if `included` is true and the value to encode is a `Some`, the specified codec is used to encode the inner value.
    * Otherwise, an empty bit vector is returned.
    *
    * When decoding, if `included` is true, the specified codec is used and its result is wrapped in a `Some`. Otherwise, a `None` is returned.
    *
    * @param included whether this codec is enabled (meaning it delegates to the specified codec) or disabled, in which case it
    * encodes no bits and returns `None` from decode
    * @param codec codec to conditionally include
    * @group combinators
    */
  def conditional[A](included: Boolean, codec: => Codec[A]): Codec[Option[A]] =
    new ConditionalCodec(included, codec)

  /**
    * Codec of `Option[A]` that delegates to a `Codec[A]` when the `guard` codec decodes a true.
    *
    * When encoding, a `Some` results in `guard` encoding a `true` and `target` encoding the value.
    * A `None` results in `guard` encoding a false and the `target` not encoding anything.
    *
    * Various guard codecs and combinators are provided by this library -- e.g., `bitsRemaining` and `recover`.
    *
    * @param guard codec that determines whether the target codec is included
    * @param target codec to conditionally include
    * @group combinators
    */
  def optional[A](guard: Codec[Boolean], target: Codec[A]): Codec[Option[A]] =
    either(guard, provide(()), target)
      .xmap[Option[A]](_.toOption, _.toRight(()))
      .withToString(s"optional($guard, $target)")

  /**
    * Codec that decodes true when the input vector is non-empty and false when it is empty.
    * Encodes to an empty bit vector.
    *
    * @group guards
    */
  val bitsRemaining: Codec[Boolean] = new Codec[Boolean] {
    def sizeBound = SizeBound.exact(0)
    def encode(b: Boolean) = Attempt.successful(BitVector.empty)
    def decode(b: BitVector) = Attempt.successful(DecodeResult(b.nonEmpty, b))
    override def toString = "bitsRemaining"
  }

  /**
    * Creates a `Codec[A]` from a `Codec[Option[A]]` and a fallback `Codec[A]`.
    *
    * When encoding, the `A` is encoded with `opt` (by wrapping it in a `Some`).
    * When decoding, `opt` is first used to decode the buffer. If it decodes a `Some(a)`, that
    * value is returned. If it decodes a `None`, `default` is used to decode the buffer.
    *
    * @param opt optional codec
    * @param default fallback codec used during decoding when `opt` decodes a `None`
    * @group combinators
    */
  def withDefault[A](opt: Codec[Option[A]], default: Codec[A]): Codec[A] = {
    val paired = opt.flatZip {
      case Some(a) => provide(a)
      case None    => default
    }
    paired.xmap[A](_._2, a => (Some(a), a)).withToString(s"withDefault($opt, $default)")
  }

  /**
    * Creates a `Codec[A]` from a `Codec[Option[A]]` and a fallback value `A`.
    *
    * When encoding, the `A` is encoded with `opt` (by wrapping it in a `Some`).
    * When decoding, `opt` is first used to decode the buffer. If it decodes a `Some(a)`, that
    * value is returned. If it decodes a `None`, the `default` value is return.
    *
    * @param opt optional codec
    * @param default fallback value returned from `decode` when `opt` decodes a `None`
    * @group combinators
    */
  def withDefaultValue[A](opt: Codec[Option[A]], default: A): Codec[A] =
    withDefault(opt, provide(default))

  /**
    * Creates a codec that decodes true when the target codec decodes successfully and decodes false
    * when the target codec decodes unsuccessfully. Upon a successful decode of the target codec, the
    * remaining bits are returned, whereas upon an unsuccessful decode, the original input buffer is
    * returned.
    *
    * When encoding, a true results in the target codec encoding a unit whereas a false results
    * in encoding of an empty vector.
    *
    * @param target codec to recover errors from
    * @group combinators
    */
  def recover(target: Codec[Unit]): Codec[Boolean] = new RecoverCodec(target, false)

  /**
    * Lookahead version of [[recover]] -- i.e., upon successful decoding with the target codec,
    * the original buffer is returned instead of the remaining buffer.
    *
    * @param target codec to recover errors from
    * @group combinators
    */
  def lookahead(target: Codec[Unit]): Codec[Boolean] = new RecoverCodec(target, true)

  /**
    * Codec that encodes/decodes using the specified codecs by trying each codec in succession
    * and using the first successful result.
    *
    * @group combinators
    */
  def choice[A](codecs: Codec[A]*): Codec[A] =
    Codec(
      Encoder.choiceEncoder(codecs: _*),
      Decoder.choiceDecoder(codecs: _*)
    ).withToString(codecs.mkString("choice(", ", ", ")"))

  /**
    * Codec that encodes/decodes a `Vector[A]` from a `Codec[A]`.
    *
    * When encoding, each `A` in the vector is encoded and all of the resulting vectors are concatenated.
    *
    * When decoding, `codec.decode` is called repeatedly until there are no more remaining bits and the value result
    * of each `decode` is returned in the vector.
    *
    * @param codec codec to encode/decode a single element of the sequence
    * @group combinators
    */
  def vector[A](codec: Codec[A]): Codec[Vector[A]] = new VectorCodec(codec)

  /**
    * Codec that encodes/decodes a `Vector[A]` of `N` elements using a `Codec[A]`.
    *
    * When encoding, the number of elements in the vector is encoded using `countCodec`
    * and the values are then each encoded using `valueCodec`.
    *
    * When decoding, the number of elements is decoded using `countCodec` and then that number of elements
    * are decoded using `valueCodec`. Any remaining bits are returned.
    *
    * Note: when the count is known statically, use `vectorOfN(provide(count), ...)`.
    *
    * @param codec codec to encode/decode a single element of the sequence
    * @group combinators
    */
  def vectorOfN[A](countCodec: Codec[Int], valueCodec: Codec[A]): Codec[Vector[A]] =
    countCodec
<<<<<<< HEAD
      .flatZip { count =>
        new VectorCodec(valueCodec, Some(count))
      }
      .narrow(
=======
      .flatZip(count => new VectorCodec(valueCodec, Some(count)))
      .narrow[Vector[A]](
>>>>>>> 226ed1c2
        {
          case (cnt, xs) =>
            if (xs.size == cnt) Attempt.successful(xs)
            else
              Attempt.failure(
                Err(
                  s"Insufficient number of elements: decoded ${xs.size} but should have decoded $cnt"
                )
              )
        },
        xs => (xs.size, xs)
      )
      .withToString(s"vectorOfN($countCodec, $valueCodec)")

  /**
    * Codec that encodes/decodes a `Vector[A]` from a `Codec[A]`.
    *
    * When encoding, each `A` in the vector is encoded and all of the resulting bits are combined using `mux`.
    *
    * When decoding, `deMux` is called repeatedly to obtain the next bits (to decode using `valueCodec`) and the
    * remaining bits (input to `deMux` on next iteration) until a decoding error is encountered or no more bits remain.
    * The final return value is a vector of all decoded element values.
    *
    * Note: For large vectors, it may be necessary to compact bits in `deMux`.
    *
    * @param mux element multiplexer
    * @param deMux element de-multiplexer (should return the next bits to decode and the remaining bits for next iteration)
    * @param valueCodec element codec (used to decode next bits)
    * @tparam A element type
    * @group combinators
    */
  def vectorMultiplexed[A](
      mux: (BitVector, BitVector) => BitVector,
      deMux: BitVector => (BitVector, BitVector),
      valueCodec: Codec[A]
  ): Codec[Vector[A]] =
    new VectorMultiplexedCodec[A](mux, deMux, valueCodec)

  /**
    * Codec that encodes/decodes a `Vector[A]` from a `Codec[A]`.
    *
    * When encoding, each `A` in the vector is encoded and all of the resulting bits are concatenated using `delimiter`.
    *
    * When decoding, the input bits are first (logically) grouped into `delimiter` sized chunks and partitioned around `delimiter` chunks.
    * Then, the individual partitions are (concatenated and) decoded using the `valueCodec` and the values collected are returned in a vector.
    *
    * Note: This method applies specific semantics to the notion of a `delimiter`. An alternate (and faster) implementation could be to search
    * for the `delimiter` using `BitVector.indexOfSlice` but this would work only if value bits do not contain the `delimiter` bits at
    * any bit position.
    *
    * Example:
    * {{{
    * val codec = vectorDelimited(BitVector(' '), ascii)
    * codec.decode(ascii.encode("i am delimited").require).require.value // Vector("i", "am", "delimited")
    * }}}
    *
    * @param delimiter the bits used to separate element bit values
    * @param valueCodec element codec (used to decode next bits)
    * @tparam A element type
    * @group combinators
    */
  def vectorDelimited[A](delimiter: BitVector, valueCodec: Codec[A]): Codec[Vector[A]] =
    if (delimiter.size == 0) vector(valueCodec)
    else
      vectorMultiplexed(
        _ ++ delimiter ++ _,
        bits => DeMultiplexer.delimited(bits, delimiter),
        valueCodec
      ).withToString(s"vectorDelimited($delimiter, $valueCodec)")

  /**
    * Codec that encodes/decodes a `List[A]` from a `Codec[A]`.
    *
    * When encoding, each `A` in the list is encoded and all of the resulting vectors are concatenated.
    *
    * When decoding, `codec.decode` is called repeatedly until there are no more remaining bits and the value result
    * of each `decode` is returned in the list.
    *
    * @param codec codec to encode/decode a single element of the sequence
    * @group combinators
    */
  def list[A](codec: Codec[A]): Codec[List[A]] = new ListCodec(codec)

  /**
    * Codec that encodes/decodes a `List[A]` of `N` elements using a `Codec[A]`.
    *
    * When encoding, the number of elements in the list is encoded using `countCodec`
    * and the values are then each encoded using `valueCodec`.
    *
    * When decoding, the number of elements is decoded using `countCodec` and then that number of elements
    * are decoded using `valueCodec`. Any remaining bits are returned.
    *
    * Note: when the count is known statically, use `listOfN(provide(count), ...)`.
    *
    * @param codec codec to encode/decode a single element of the sequence
    * @group combinators
    */
  def listOfN[A](countCodec: Codec[Int], valueCodec: Codec[A]): Codec[List[A]] =
    countCodec
<<<<<<< HEAD
      .flatZip { count =>
        new ListCodec(valueCodec, Some(count))
      }
      .narrow(
=======
      .flatZip(count => new ListCodec(valueCodec, Some(count)))
      .narrow[List[A]](
>>>>>>> 226ed1c2
        {
          case (cnt, xs) =>
            if (xs.size == cnt) Attempt.successful(xs)
            else
              Attempt.failure(
                Err(
                  s"Insufficient number of elements: decoded ${xs.size} but should have decoded $cnt"
                )
              )
        },
        xs => (xs.size, xs)
      )
      .withToString(s"listOfN($countCodec, $valueCodec)")

  /**
    * Codec that encodes/decodes a `List[A]` from a `Codec[A]`.
    *
    * When encoding, each `A` in the list is encoded and all of the resulting bits are combined using `mux`.
    *
    * When decoding, `deMux` is called repeatedly to obtain the next bits (to decode using `valueCodec`) and the
    * remaining bits (input to `deMux` on next iteration) until a decoding error is encountered or no more bits remain.
    * The final return value is a list of all decoded element values.
    *
    * Note: For large lists, it may be necessary to compact bits in `deMux`.
    *
    * @param mux element multiplexer
    * @param deMux element de-multiplexer (should return the next bits to decode and the remaining bits for next iteration)
    * @param valueCodec element codec (used to decode next bits)
    * @tparam A element type
    * @group combinators
    */
  def listMultiplexed[A](
      mux: (BitVector, BitVector) => BitVector,
      deMux: BitVector => (BitVector, BitVector),
      valueCodec: Codec[A]
  ): Codec[List[A]] =
    new ListMultiplexedCodec[A](mux, deMux, valueCodec)

  /**
    * Codec that encodes/decodes a `List[A]` from a `Codec[A]`.
    *
    * When encoding, each `A` in the list is encoded and all of the resulting bits are concatenated using `delimiter`.
    *
    * When decoding, the input bits are first (logically) grouped into `delimiter` sized chunks and partitioned around `delimiter` chunks.
    * Then, the individual partitions are (concatenated and) decoded using the `valueCodec` and the values collected are returned in a list.
    *
    * Note: This method applies specific semantics to the notion of a `delimiter`. An alternate (and faster) implementation could be to search
    * for the `delimiter` using `BitVector.indexOfSlice` but this would work only if value bits do not contain the `delimiter` bits at
    * any bit position.
    *
    * Example:
    * {{{
    * val codec = listDelimited(BitVector(' '), ascii)
    * codec.decode(ascii.encode("i am delimited").require).require.value // List("i", "am", "delimited")
    * }}}
    *
    * @param delimiter the bits used to separate element bit values
    * @param valueCodec element codec (used to decode next bits)
    * @tparam A element type
    * @group combinators
    */
  def listDelimited[A](delimiter: BitVector, valueCodec: Codec[A]): Codec[List[A]] =
    if (delimiter.size == 0) list(valueCodec)
    else
      listMultiplexed(
        _ ++ delimiter ++ _,
        bits => DeMultiplexer.delimited(bits, delimiter),
        valueCodec
      ).withToString(s"listDelimited($delimiter, $valueCodec)")

  /**
    * Combinator that chooses amongst two codecs based on an implicitly available byte ordering.
    * @param big codec to use when big endian
    * @param little codec to use when little endian
    * @group combinators
    */
  def endiannessDependent[A](big: Codec[A], little: Codec[A])(
      implicit ordering: ByteOrdering
  ): Codec[A] =
    ordering match {
      case ByteOrdering.BigEndian    => big
      case ByteOrdering.LittleEndian => little
    }

  /**
    * Either codec that supports bit vectors of form `indicator ++ (left or right)` where a
    * value of `false` for the indicator indicates it is followed by a left value and a value
    * of `true` indicates it is followed by a right value.
    *
    * @param indicator codec that encodes/decodes false for left and true for right
    * @param left codec the encodes a left value
    * @param right codec the encodes a right value
    * @group combinators
    */
  def either[L, R](
      indicator: Codec[Boolean],
      left: Codec[L],
      right: Codec[R]
  ): Codec[Either[L, R]] =
    discriminated[Either[L, R]]
      .by(indicator)
      .caseP(false) { case Left(l) => l }(Left.apply)(left)
      .caseP(true) { case Right(r) => r }(Right.apply)(right)

  /**
    * Either codec that supports bit vectors of form `left or right` where the right codec
    * is consulted first when decoding. If the right codec fails to decode, the left codec
    * is used.
    *
    * @param left codec the encodes a left value
    * @param right codec the encodes a right value
    * @group combinators
    */
  def fallback[L, R](left: Codec[L], right: Codec[R]): Codec[Either[L, R]] =
    new Codec[Either[L, R]] {
      def sizeBound = left.sizeBound | right.sizeBound
      def encode(e: Either[L, R]) = e.fold(left.encode, right.encode)
      def decode(b: BitVector) = right.decode(b).map(_.map(Right(_))).recoverWith {
        case _ => left.decode(b).map(_.map(Left(_)))
      }
    }

  /**
    * Provides a `Codec[A]` that delegates to a lazily evaluated `Codec[A]`.
    * @group combinators
    */
  def lazily[A](codec: => Codec[A]): Codec[A] = Codec.lazily(codec)

  /**
    * Codec that always fails encoding and decoding with the specified message.
    *
    * @group combinators
    */
  def fail[A](err: Err): Codec[A] = fail(err, err)

  /**
    * Codec that always fails encoding and decoding with the specified messages.
    *
    * @group combinators
    */
  def fail[A](encErr: Err, decErr: Err): Codec[A] = new FailCodec[A](encErr, decErr)

  /**
    * Codec that compresses the results of encoding with the specified codec and decompresses prior to decoding with the specified codec.
    *
    * Compression is performed using ZLIB. There are a number of defaulted parameters that control compression specifics.
    *
    * @param level compression level, 0-9, with 0 disabling compression and 9 being highest level of compression -- see `java.util.zip.Deflater` for details
    * @param strategy compression strategy -- see `java.util.zip.Deflater` for details
    * @param nowrap if true, ZLIB header and checksum will not be used
    * @param chunkSize buffer size, in bytes, to use when compressing
    * @group combinators
    */
  def zlib[A](
      codec: Codec[A],
      level: Int = Deflater.DEFAULT_COMPRESSION,
      strategy: Int = Deflater.DEFAULT_STRATEGY,
      nowrap: Boolean = false,
      chunkSize: Int = 4096
  ): Codec[A] =
    new ZlibCodec(codec, level, strategy, nowrap, chunkSize)

  /**
    * Codec that filters bits before/after decoding/encoding.
    *
    * Note: the remainder returned from `filter.decode` is appended to the remainder of `codec.decode`.
    *
    * @param codec the target codec
    * @param filter a codec that represents pre/post-processing stages for input/output bits
    * @group combinators
    */
  def filtered[A](codec: Codec[A], filter: Codec[BitVector]): Codec[A] = new Codec[A] {
    def sizeBound: SizeBound = filter.sizeBound
    def encode(value: A): Attempt[BitVector] = codec.encode(value).flatMap(filter.encode)
    def decode(bits: BitVector): Attempt[DecodeResult[A]] =
      filter.decode(bits).flatMap(r => codec.decode(r.value).map(_.mapRemainder(_ ++ r.remainder)))
    override def toString = s"filtered($codec, $filter)"
  }

  /**
    * Codec that supports a checksum.
    *
    * When encoding, first the value is encoded using `target`, then a checksum is computed over the result the encoded value using `checksum`,
    * and finally, the encoded value and the checksum are converted to a single vector using `framing.encode(value -> chk)`.
    *
    * When decoding, the input vector is split in to an encoded value, a checksum value, and a remainder using `framing.decode`.
    * If `validate` is true, a checksum is computed over the encoded value and compared with the decoded checksum value. If the checksums
    * match, the encoded value is decoded with `target` and the result is returned, with its remainder concatenated with the remainder of
    * deframing. If the checksums do not match, a `ChecksumMismatch` error is raised.
    *
    * For example: {{{
     val crc32 = scodec.bits.crc(hex"04c11db7".bits, hex"ffffffff".bits, true, true, hex"ffffffff".bits)

     // Size of the string is not included in the checksum -- the `framing` codec handles adding the size *after* checksum computation
     val c = checksummed(utf8, crc32, variableSizeBytes(int32, bits) ~ bits(32))

     // Size of the string is included in the checksum
     val d = checksummed(utf8_32, crc32, peekVariableSizeBytes(int32) ~ bits(32))
   }}}
    *
    * @param target codec used for encoding/decoding values of type `A`
    * @param checksum computes a checksum of the input
    * @param framing codec used to convert the encoded value and computed checksum in to a single vector
    * @group combinators
    */
  def checksummed[A](
      target: Codec[A],
      checksum: BitVector => BitVector,
      framing: Codec[(BitVector, BitVector)],
      validate: Boolean = true
  ): Codec[A] = new Codec[A] {
    def sizeBound: SizeBound = target.sizeBound.atLeast
    def encode(a: A) =
      for {
        value <- target.encode(a)
        result <- framing.encode(value -> checksum(value))
      } yield result
    def decode(bits: BitVector) =
      for {
        r <- framing.decode(bits)
        (value, actual) = r.value
        result <- {
          if (validate) {
            val expected = checksum(value)
            if (expected == actual) target.decode(value)
            else Attempt.failure(ChecksumMismatch(value, expected, actual))
          } else {
            target.decode(value)
          }
        }
      } yield result.mapRemainder(_ ++ r.remainder)
    override def toString = s"checksummed($target, $framing)"
  }

  /**
    * Codec that encrypts and decrypts using a `javax.crypto.Cipher`.
    *
    * Encoding a value of type `A` is delegated to the specified codec and the resulting bit vector is encrypted
    * with a cipher provided by the implicit [[CipherFactory]].
    *
    * Decoding first decrypts all of the remaining bits and then decodes the decrypted bits with the
    * specified codec. Successful decoding always returns no remaining bits, even if the specified
    * codec does not consume all decrypted bits.
    *
    * @param codec codec that encodes a value to plaintext bits and decodes plaintext bits to a value
    * @param cipherFactory factory to use for encryption/decryption
    * @group crypto
    */
  def encrypted[A](codec: Codec[A])(implicit cipherFactory: CipherFactory): Codec[A] =
    new CipherCodec(codec)(cipherFactory)

  /**
    * Codec that includes a signature of the encoded bits.
    *
    * Encoding a value of type `A` is delegated to the specified codec and then a signature of those bits is
    * appended using the specified [[SignatureFactory]] to perform signing.
    *
    * Decoding first decodes using the specified codec and then all of the remaining bits are treated as
    * the signature of the decoded bits. The signature is verified and if it fails to verify, an error
    * is returned.
    *
    * Note: because decoding is first delegated to the specified code, care must be taken to ensure
    * that codec does not consume the signature bits. For example, if the target codec is an unbounded
    * string (e.g., ascii, utf8), decoding an encoded vector will result in the string codec trying to
    * decode the signature bits as part of the string.
    *
    * Use [[SignatureFactory]] or [[ChecksumFactory]] to create a [[SignerFactory]].
    *
    * @param size size in bytes of signature
    * @param codec codec to use to encode/decode value field
    * @param signatureFactory factory to use for signing/verifying
    * @group crypto
    */
  def fixedSizeSignature[A](
      size: Int
  )(codec: Codec[A])(implicit signerFactory: SignerFactory): Codec[A] =
    new SignatureCodec(codec, fixedSizeBytes(size.toLong, BitVectorCodec))(signerFactory)

  /**
    * Codec that includes a signature of the encoded bits.
    *
    * Same functionality as [[fixedSizeSignature]] with one difference -- the size of the signature bytes are
    * written between the encoded bits and the signature bits.
    *
    * Use [[SignatureFactory]] or [[ChecksumFactory]] to create a [[SignerFactory]].
    *
    * @param size codec to use to encode/decode size of signature field
    * @param codec codec to use to encode/decode value field
    * @param signatureFactory factory to use for signing/verifying
    * @group crypto
    */
  def variableSizeSignature[A](
      size: Codec[Int]
  )(codec: Codec[A])(implicit signerFactory: SignerFactory): Codec[A] =
    new SignatureCodec(codec, variableSizeBytes(size, BitVectorCodec))(signerFactory)

  /**
    * Codec that encodes/decodes certificates using their default encoding.
    *
    * @param certType certificate type to pass to `java.security.cert.CertificateFactory.getInstance`
    * @group crypto
    */
  def certificate(certType: String): Codec[Certificate] = new CertificateCodec(certType)

  /**
    * Codec that encodes/decodes certificates using their default encoding.
    *
    * @group crypto
    */
  def x509Certificate: Codec[X509Certificate] =
    certificate("X.509")
      .xmap[X509Certificate](_.asInstanceOf[X509Certificate], identity)
      .withToString("x509certificate")

  /**
    * Provides the `|` method on `String`, which is reverse syntax for `codec withContext ctx`.
    *
    * Usage: {{{val codec = "id" | uint8}}}
    *
    * @group combinators
    */
  final implicit class StringEnrichedWithCodecContextSupport(val context: String) extends AnyVal {

    /** Pushes context into the specified codec. */
    def |[A](codec: Codec[A]): Codec[A] = codec.withContext(context)
  }

  // Tuple codec syntax

  /**
    * Type alias for Tuple2 in order to allow left nested tuples to be written as A ~ B ~ C ~ ....
    * @group tuples
    */
  final type ~[+A, +B] = (A, B)

  /**
    * Extractor that allows pattern matching on the tuples created by tupling codecs.
    * @group tuples
    */
  object ~ extends Serializable {
    def unapply[A, B](t: (A, B)): Option[(A, B)] = Some(t)
  }

  /**
    * Allows creation of left nested pairs by successive usage of `~` operator.
    * @group tuples
    */
  final implicit class ValueEnrichedWithTuplingSupport[A](val a: A) {
    def ~[B](b: B): (A, B) = (a, b)
  }

  /**
    * Allows use of a 2-arg function as a single arg function that takes a left-associated stack of pairs with 2 total elements.
    * @group tuples
    */
  final implicit def liftF2ToNestedTupleF[A, B, X](fn: (A, B) => X): ((A, B)) => X =
    fn.tupled

  /**
    * Allows use of a 3-arg function as a single arg function that takes a left-associated stack of pairs with 3 total elements.
    * @group tuples
    */
  final implicit def liftF3ToNestedTupleF[A, B, C, X](fn: (A, B, C) => X): (((A, B), C)) => X = {
    case a ~ b ~ c => fn(a, b, c)
  }

  /**
    * Allows use of a 4-arg function as a single arg function that takes a left-associated stack of pairs with 4 total elements.
    * @group tuples
    */
  final implicit def liftF4ToNestedTupleF[A, B, C, D, X](
      fn: (A, B, C, D) => X
  ): ((((A, B), C), D)) => X = {
    case a ~ b ~ c ~ d => fn(a, b, c, d)
  }

  /**
    * Allows use of a 5-arg function as a single arg function that takes a left-associated stack of pairs with 5 total elements.
    * @group tuples
    */
  final implicit def liftF5ToNestedTupleF[A, B, C, D, E, X](
      fn: (A, B, C, D, E) => X
  ): (((((A, B), C), D), E)) => X = {
    case a ~ b ~ c ~ d ~ e => fn(a, b, c, d, e)
  }

  /**
    * Allows use of a 6-arg function as a single arg function that takes a left-associated stack of pairs with 6 total elements.
    * @group tuples
    */
  final implicit def liftF6ToNestedTupleF[A, B, C, D, E, F, X](
      fn: (A, B, C, D, E, F) => X
  ): ((((((A, B), C), D), E), F)) => X = {
    case a ~ b ~ c ~ d ~ e ~ f => fn(a, b, c, d, e, f)
  }

  /**
    * Allows use of a 7-arg function as a single arg function that takes a left-associated stack of pairs with 7 total elements.
    * @group tuples
    */
  final implicit def liftF7ToNestedTupleF[A, B, C, D, E, F, G, X](
      fn: (A, B, C, D, E, F, G) => X
  ): (((((((A, B), C), D), E), F), G)) => X = {
    case a ~ b ~ c ~ d ~ e ~ f ~ g => fn(a, b, c, d, e, f, g)
  }

  /**
    * Allows use of an 8-arg function as a single arg function that takes a left-associated stack of pairs with 8 total elements.
    * @group tuples
    */
  final implicit def liftF8ToNestedTupleF[A, B, C, D, E, F, G, H, X](
      fn: (A, B, C, D, E, F, G, H) => X
  ): ((((((((A, B), C), D), E), F), G), H)) => X = {
    case a ~ b ~ c ~ d ~ e ~ f ~ g ~ h => fn(a, b, c, d, e, f, g, h)
  }

  // DiscriminatorCodec syntax

  /**
    * Provides syntax for building a [[DiscriminatorCodec]].
    *
    * Usage: {{{
   val codecA: Codec[A] = ...
   val codecB: Codec[B] = ...

   val codecE: Codec[Either[A,B]] =
     discriminated[Either[A,B]].by(uint8)
     .| (0) { case Left(l) => l } (Left.apply) (codecA)
     .| (1) { case Right(r) => r } (Right.apply) (codecB)
   }}}

    * This encodes an `Either[A,B]` by checking the given patterns
    * in sequence from top to bottom. For the first pattern that matches,
    * it emits the corresponding discriminator value: `0` for `Left`
    * and `1` for `Right`, encoded via the `uint8` codec. It then emits
    * either an encoded `A`, encoded using `codecA`, or an encoded `B`,
    * using `codecB`.
    *
    * Decoding is the mirror of this; the returned `codecE` will first
    * read an `Int`, using the `uint8` codec. If it is a `0`, it then
    * runs `codecA`, and injects the result into `Either` via `Left.apply`.
    * If it is a `1`, it runs `codecB` and injects the result into `Either`
    * via `Right.apply`.
    *
    * There are a few variations on this syntax. See [[DiscriminatorCodec]] for details.
    *
    * @group combinators
    */
  def discriminated[A]: NeedDiscriminatorCodec[A] = new NeedDiscriminatorCodec[A] {
    final def by[B](discriminatorCodec: Codec[B]): DiscriminatorCodec[A, B] =
      new DiscriminatorCodec[A, B](discriminatorCodec, Vector(), [x] => (x: Codec[x]) => x)
  }

  /**
    * Provides a codec for an enumerated set of values, where each enumerated value is
    * mapped to a tag.
    *
    * @param discriminatorCodec codec used to encode/decode tag value
    * @param mappings mapping from tag values to/from enum values
    * @group combinators
    */
  def mappedEnum[A, B](discriminatorCodec: Codec[B], mappings: (A, B)*): DiscriminatorCodec[A, B] =
    mappedEnum(discriminatorCodec, mappings.toMap)

  /**
    * Provides a codec for an enumerated set of values, where each enumerated value is
    * mapped to a tag.
    *
    * @param discriminatorCodec codec used to encode/decode tag value
    * @param map mapping from tag values to/from enum values
    * @group combinators
    */
  def mappedEnum[A, B](discriminatorCodec: Codec[B], map: Map[A, B]): DiscriminatorCodec[A, B] =
    map.foldLeft(discriminated[A].by(discriminatorCodec)) {
      case (acc, (value, tag)) =>
        acc.subcaseO(tag)(a => if (a == value) Some(a) else None)(provide(value))
    }

  /**
    * Alternative to [[fallback]] that only falls back to left codec when the right codec fails to decode
    * due to an unknown discriminator (i.e., `KnownDiscriminatorType[_]#UnknownDiscriminator`).
    *
    * @param left codec to use when the right codec fails due to an unknown discriminator error
    * @param right codec to use by default when decoding
    * @group combinators
    */
  def discriminatorFallback[L, R](left: Codec[L], right: Codec[R]): Codec[Either[L, R]] =
    new Codec[Either[L, R]] {
      def sizeBound = left.sizeBound | right.sizeBound
      def encode(e: Either[L, R]) = e.fold(left.encode, right.encode)
      def decode(b: BitVector) = right.decode(b).map(_.map(Right(_))).recoverWith {
        case _: KnownDiscriminatorType[_]#UnknownDiscriminator => left.decode(b).map(_.map(Left(_)))
      }
    }

  /**
    * Codec for an `Enumeration` that encodes/decodes using `Enumeration.Value.id` values.
    *
    * @param discriminator the codec for `Enumeration.Value.id` values
    * @param enumeration the target `Enumeration`
    * @return
    */
  def enumerated(discriminator: Codec[Int], enumeration: Enumeration) =
    scodec.codecs.mappedEnum(
      discriminator,
      (enumeration.values: Set[enumeration.Value]).map(e => e -> e.id).toMap
    ) // https://github.com/scala/bug/issues/10906

  /**
    * Wraps a codec and adds logging of each encoding and decoding operation.
    *
    * The `logEncode` and `logDecode` functions are called with the result of each encoding and decoding
    * operation.
    *
    * This method is intended to be used to build a domain specific logging combinator. For example: {{{
    * def log[A] = logBuilder[A]((a, r) => myLogger.debug(s"..."), (b, r) => myLogger.debug(s"...")) _
    * ...
    * log(myCodec)
    * }}}
    *
    * For quick logging to standard out, consider using [[logFailuresToStdOut]].
    *
    * @group logging
    */
  def logBuilder[A](
      logEncode: (A, Attempt[BitVector]) => Unit,
      logDecode: (BitVector, Attempt[DecodeResult[A]]) => Unit
  )(codec: Codec[A]): Codec[A] = new Codec[A] {
    override def sizeBound = codec.sizeBound
    override def encode(a: A) = {
      val res = codec.encode(a)
      logEncode(a, res)
      res
    }
    override def decode(b: BitVector) = {
      val res = codec.decode(b)
      logDecode(b, res)
      res
    }
    override def toString = codec.toString
  }

  private val constUnit: Any => Unit = _ => ()

  /**
    * Variant of [[logBuilder]] that only logs successful results.
    * @group logging
    */
  def logSuccessesBuilder[A](
      logEncode: (A, BitVector) => Unit,
      logDecode: (BitVector, DecodeResult[A]) => Unit
  )(codec: Codec[A]): Codec[A] =
    logBuilder[A](
      (a, r) => r.fold(constUnit, logEncode(a, _)),
      (b, r) => r.fold(constUnit, logDecode(b, _))
    )(codec)

  /**
    * Variant of [[logBuilder]] that only logs failed results.
    * @group logging
    */
  def logFailuresBuilder[A](logEncode: (A, Err) => Unit, logDecode: (BitVector, Err) => Unit)(
      codec: Codec[A]
  ): Codec[A] =
    logBuilder[A](
      (a, r) => r.fold(logEncode(a, _), constUnit),
      (b, r) => r.fold(logDecode(b, _), constUnit)
    )(codec)

  /**
    * Combinator intended for use in debugging that logs all encoded values and decoded values to standard out.
    *
    * @param prefix prefix string to include in each log statement
    * @group logging
    */
  def logToStdOut[A](codec: Codec[A], prefix: String = ""): Codec[A] = {
    val pfx = if (prefix.isEmpty) "" else s"$prefix: "
    logBuilder[A](
      (a, r) => println(s"${pfx}encoded $a to $r"),
      (b, r) => println(s"${pfx}decoded $b to $r")
    )(codec)
  }

  /**
    * Combinator intended for use in debugging that logs all failures while encoding or decoding to standard out.
    *
    * @param prefix prefix string to include in each log statement
    * @group logging
    */
  def logFailuresToStdOut[A](codec: Codec[A], prefix: String = ""): Codec[A] = {
    val pfx = if (prefix.isEmpty) "" else s"$prefix: "
    logFailuresBuilder[A](
      (a, e) => println(s"${pfx}failed to encode $a: $e"),
      (b, e) => println(s"${pfx}failed to decode $b: $e")
    )(codec)
  }

  /**
    * Codec that ensures variable size data is constrained within a minSize and maxSize bounds.
    *
    * This means that the size is variable only within a limited range. It will work just as variableSizeBytes codec,
    * but ensuring that the binary data is at least `minSize` bytes long and at most `maxSize` bytes long.
    *
    * The `minSize` has the default value of `0`.
    *
    * @param size codec that encodes/decodes the size in bits
    * @param value codec the encodes/decodes the value
    * @param minSize minimum size in bytes that the message can have
    * @param maxSize maximum size in bytes that the message can have
    * @group combinators
    */
  def constrainedVariableSizeBytes[A](
      size: Codec[Int],
      value: Codec[A],
      minSize: Int,
      maxSize: Int
  ): Codec[A] =
    new ConstrainedVariableSizeCodec(widenIntToLong(size), value, minSize.toLong, maxSize.toLong)

  /**
    * Codec that ensures variable size data is constrained within a minSize and maxSize bounds.
    *
    * This means that the size is variable only within a limited range. It will work just as variableSizeBytes codec,
    * but ensuring that the binary data is at least `minSize` bytes long and at most `maxSize` bytes long.
    *
    * The `minSize` has the default value of `0`.
    *
    * @param size codec that encodes/decodes the size in bits
    * @param value codec the encodes/decodes the value
    * @param maxSize maximum size in bytes that the message can have
    * @param minSize minimum size in bytes that the message can have
    * @group combinators
    */
  def constrainedVariableSizeBytesLong[A](
      size: Codec[Long],
      value: Codec[A],
      minSize: Long,
      maxSize: Long
  ): Codec[A] =
    new ConstrainedVariableSizeCodec(size, value, minSize, maxSize)

  /**
    * Codec that ensures variable size data is constrained within a minSize and maxSize bounds.
    *
    * This means that the size is variable only within a limited range. It will work just as variableSizeBytes codec,
    * but ensuring that the binary data is at least `minSize` bytes long and at most `maxSize` bytes long.
    *
    * The `minSize` has the default value of `0`.
    *
    * @param size codec that encodes/decodes the size in bits
    * @param value codec the encodes/decodes the value
    * @param maxSize maximum size in bytes that the message can have
    * @group combinators
    */
  def constrainedVariableSizeBytes[A](size: Codec[Int], value: Codec[A], maxSize: Int): Codec[A] =
    new ConstrainedVariableSizeCodec(widenIntToLong(size), value, 0L, maxSize.toLong)

  /**
    * Codec that ensures variable size data is constrained within a minSize and maxSize bounds.
    *
    * This means that the size is variable only within a limited range. It will work just as variableSizeBytes codec,
    * but ensuring that the binary data is at least `minSize` bytes long and at most `maxSize` bytes long.
    *
    * The `minSize` has the default value of `0`.
    *
    * @param size codec that encodes/decodes the size in bits
    * @param value codec the encodes/decodes the value
    * @param maxSize maximum size in bytes that the message can have
    * @group combinators
    */
  def constrainedVariableSizeBytesLong[A](
      size: Codec[Long],
      value: Codec[A],
      maxSize: Long
  ): Codec[A] =
    new ConstrainedVariableSizeCodec(size, value, 0, maxSize)

}<|MERGE_RESOLUTION|>--- conflicted
+++ resolved
@@ -1338,15 +1338,8 @@
     */
   def vectorOfN[A](countCodec: Codec[Int], valueCodec: Codec[A]): Codec[Vector[A]] =
     countCodec
-<<<<<<< HEAD
-      .flatZip { count =>
-        new VectorCodec(valueCodec, Some(count))
-      }
-      .narrow(
-=======
       .flatZip(count => new VectorCodec(valueCodec, Some(count)))
       .narrow[Vector[A]](
->>>>>>> 226ed1c2
         {
           case (cnt, xs) =>
             if (xs.size == cnt) Attempt.successful(xs)
@@ -1446,15 +1439,8 @@
     */
   def listOfN[A](countCodec: Codec[Int], valueCodec: Codec[A]): Codec[List[A]] =
     countCodec
-<<<<<<< HEAD
-      .flatZip { count =>
-        new ListCodec(valueCodec, Some(count))
-      }
-      .narrow(
-=======
       .flatZip(count => new ListCodec(valueCodec, Some(count)))
       .narrow[List[A]](
->>>>>>> 226ed1c2
         {
           case (cnt, xs) =>
             if (xs.size == cnt) Attempt.successful(xs)

--- conflicted
+++ resolved
@@ -154,20 +154,9 @@
   private val matcher: B => Attempt[Case[A, B, Any]] = {
     def errOrCase(b: B, opt: Option[Case[A, B, Any]]) =
       Attempt.fromOption(opt, new UnknownDiscriminator(b))
-<<<<<<< HEAD
     // we reverse the cases so earlier cases 'win' in event of overlap
     val tbl = cases.reverse.map(kase => kase.tag -> kase).toMap
     b => errOrCase(b, tbl.get(b))
-=======
-    if (cases.forall(_.condition.isLeft)) {
-      // we reverse the cases so earlier cases 'win' in event of overlap
-      val tbl = cases.reverse.map(kase => kase.condition.left.toOption.get -> kase).toMap
-      b => errOrCase(b, tbl.get(b))
-    } else {
-      // this could be a bit smarter, but we fall back to linear scan
-      b => errOrCase(b, cases.find(_.condition.fold(_ == b, _._2(b))))
-    }
->>>>>>> 226ed1c2
   }
 
   /**
@@ -190,15 +179,10 @@
         k.prism
           .preview(a)
           .map { r =>
-<<<<<<< HEAD
             by.encode(k.tag)
               .flatMap { bits =>
                 framing(k.prism.repCodec).encode(r).map(bits ++ _)
               }
-=======
-            by.encode(k.representative)
-              .flatMap(bits => framing(k.prism.repCodec).encode(r).map(bits ++ _))
->>>>>>> 226ed1c2
           }
           .map(List(_))
           .getOrElse(List())

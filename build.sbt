import com.typesafe.tools.mima.core._
import sbtcrossproject.crossProject

val commonSettings = Seq(
  scodecModule := "scodec-core",
  githubProject := "scodec",
  rootPackage := "scodec",
  scmInfo := Some(ScmInfo(url("https://github.com/scodec/scodec"), "git@github.com:scodec/scodec.git")),
  contributors ++= Seq(Contributor("mpilquist", "Michael Pilquist"), Contributor("pchiusano", "Paul Chiusano")),
  releaseCrossBuild := true,
  scalacOptions --= {
    CrossVersion.partialVersion(scalaVersion.value) match {
      case Some((2, v)) if v >= 13 =>
        Seq("-Yno-adapted-args", "-Ywarn-unused-import")
      case _ =>
        Seq()
    }
  }
)

lazy val root = project.in(file(".")).aggregate(
  testkitJVM, testkitJS,
  coreJVM, coreJS,
  unitTests).
  settings(commonSettings: _*).settings(
  publishArtifact := false
)

lazy val core = crossProject(JVMPlatform, JSPlatform).in(file(".")).
  enablePlugins(BuildInfoPlugin).
  enablePlugins(ScodecPrimaryModuleSettings).
  settings(commonSettings: _*).
  settings(
    name := scodecModule.value,
    unmanagedSourceDirectories in Compile += {
      val dir = CrossVersion.partialVersion(scalaVersion.value) match {
        case Some((2, v)) if v >= 13 => "scala-2.13+"
        case _                       => "scala-2.12-"
      }
      baseDirectory.value / "../shared/src/main" / dir
    },
    libraryDependencies ++= Seq(
      "org.scodec" %%% "scodec-bits" % "1.1.12",
      "com.chuusai" %%% "shapeless" % "2.3.3"
    )
  ).
  jvmSettings(
    docSourcePath := new File(baseDirectory.value, ".."),
    OsgiKeys.exportPackage := Seq("!scodec.bits,scodec.*;version=${Bundle-Version}"),
    mimaPreviousArtifacts := {
      CrossVersion.partialVersion(scalaVersion.value) match {
        case Some((2, v)) if v >= 13 =>
          Set()
        case _ =>
          mimaPreviousArtifacts.value
      }
    },
    mimaBinaryIssueFilters ++= Seq(
      ProblemFilters.exclude[MissingMethodProblem]("scodec.codecs.UuidCodec.codec"),
      ProblemFilters.exclude[MissingMethodProblem]("scodec.Attempt.toTry")
    )
  ).
  jsSettings(commonJsSettings: _*)

lazy val coreJVM = core.jvm.enablePlugins(ScodecPrimaryModuleJVMSettings)
lazy val coreJS = core.js

lazy val testkit = crossProject(JVMPlatform, JSPlatform).in(file("testkit")).
  settings(commonSettings: _*).
  settings(
    name := scodecModule.value + "-testkit",
    libraryDependencies ++= Seq(
<<<<<<< HEAD
      "org.scalacheck" %%% "scalacheck" % "1.14.0",
      "org.scalatest" %%% "scalatest" % "3.1.0",
=======
      "org.scalacheck" %%% "scalacheck" % "1.14.3",
      "org.scalatest" %%% "scalatest" % "3.1.0-SNAP13",
>>>>>>> 56c91b49
      "org.scalatestplus" %%% "scalatestplus-scalacheck" % "1.0.0-SNAP8"
    )
  ).
  jsSettings(commonJsSettings: _*).
  dependsOn(core % "compile->compile")

lazy val testkitJVM = testkit.jvm
lazy val testkitJS = testkit.js

lazy val unitTests = project.in(file("unitTests")).
  settings(commonSettings: _*).
  settings(
    libraryDependencies ++= Seq(
      "org.bouncycastle" % "bcpkix-jdk15on" % "1.62" % "test"
    ),
    libraryDependencies ++= (if (scalaBinaryVersion.value startsWith "2.10") Seq(compilerPlugin("org.scalamacros" % "paradise" % "2.0.1" cross CrossVersion.patch)) else Nil)
  ).
  dependsOn(testkitJVM % "test->compile").
  settings(publishArtifact := false)

lazy val benchmark: Project = project.in(file("benchmark")).dependsOn(coreJVM).enablePlugins(JmhPlugin).
  settings(commonSettings: _*).
  settings(publishArtifact := false)<|MERGE_RESOLUTION|>--- conflicted
+++ resolved
@@ -70,14 +70,9 @@
   settings(
     name := scodecModule.value + "-testkit",
     libraryDependencies ++= Seq(
-<<<<<<< HEAD
-      "org.scalacheck" %%% "scalacheck" % "1.14.0",
+      "org.scalacheck" %%% "scalacheck" % "1.14.3",
       "org.scalatest" %%% "scalatest" % "3.1.0",
-=======
-      "org.scalacheck" %%% "scalacheck" % "1.14.3",
-      "org.scalatest" %%% "scalatest" % "3.1.0-SNAP13",
->>>>>>> 56c91b49
-      "org.scalatestplus" %%% "scalatestplus-scalacheck" % "1.0.0-SNAP8"
+      "org.scalatestplus" %%% "scalacheck-1-14" % "3.1.0.1"
     )
   ).
   jsSettings(commonJsSettings: _*).

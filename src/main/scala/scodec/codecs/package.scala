package scodec

import scala.language.implicitConversions

import java.nio.charset.Charset
import java.security.cert.{ Certificate, X509Certificate }
import java.util.UUID

import scalaz.{ \/, -\/, \/- }
import scalaz.syntax.std.option._
import scodec.bits.{ BitVector, ByteOrdering, ByteVector }

/**
 * Provides codecs for common types and combinators for building larger codecs.
 *
 * === Bits and Bytes Codecs ===
 *
 * The simplest of the provided codecs are those that encode/decode `BitVector`s and `ByteVectors` directly.
 * These are provided by [[bits]] and [[bytes]] methods. These codecs encode all of the bits/bytes directly
 * in to the result and decode *all* of the remaining bits/bytes in to the result value. That is, the result
 * of `decode` always returns a empty bit vector for the remaining bits.
 *
 * Similarly, fixed size alternatives are provided by the `bits(size)` and `bytes(size)` methods, which
 * encode a fixed number of bits/bytes (or error if not provided the correct size) and decoded a fixed number
 * of bits/bytes (or error if that many bits/bytes are not available).
 *
 * There are more specialized codecs for working with bits, including [[ignore]] and [[constant]].
 *
 *
 * === Numeric Codecs ===
 *
 * There are built-in codecs for `Int`, `Long`, `Float`, and `Double`.
 *
 * There are a number of predefined integral codecs named using the form: {{{
 [u]int${size}[L]
 }}}
 * where `u` stands for unsigned, `size` is replaced by one of `8, 16, 24, 32, 64`, and `L` stands for little-endian.
 * For each codec of that form, the type is `Codec[Int]` or `Codec[Long]` depending on the specified size.
 * For example, `int32` supports 32-bit big-endian 2s complement signed integers, and uint16L supports 16-bit little-endian
 * unsigned integers.
 * Note: `uint64[L]` are not provided because a 64-bit unsigned integer does not fit in to a `Long`.
 *
 * Additionally, methods of the form `[u]int[L](size: Int)` and `[u]long[L](size: Int)` exist to build arbitrarily
 * sized codecs, within the limitations of `Int` and `Long`.
 *
 * IEEE 754 floating point values are supported by the [[float]], [[floatL]], [[double]], and [[doubleL]] codecs.
 *
 *
 * === Miscellaneous Value Codecs ===
 *
 * In addition to the numeric codecs, there are built-in codecs for `Boolean`, `String`, and `UUID`.
 *
 * Boolean values are supported by the [[bool]] codecs.
 *
 *
 * === Combinators ===
 *
 * There are a number of methods provided that create codecs out of other codecs. These include simple combinators
 * such as [[fixedSizeBits]] and [[variableSizeBits]] and advanced combinators such as [[discriminated]], which
 * provides its own DSL for building a large codec out of many small codecs. For a list of all combinators,
 * see the Combinators section below.
 *
 *
 * === Tuple Codecs ===
 *
 * The `~` operator supports combining a `Codec[A]` and a `Codec[B]` in to a `Codec[(A, B)]`.
 *
 * For example: {{{
   val codec: Codec[Int ~ Int ~ Int] = uint8 ~ uint8 ~ uint8}}}
 *
 * Codecs generated with `~` result in left nested tuples. These left nested tuples can
 * be pulled back apart by pattern matching with `~`. For example: {{{
  Codec.decode(uint8 ~ uint8 ~ uint8, bytes) map { case a ~ b ~ c => a + b + c }
 }}}
 *
 * Alternatively, a function of N arguments can be lifted to a function of left-nested tuples. For example: {{{
  val add3 = (_: Int) + (_: Int) + (_: Int)
  Codec.decode(uint8 ~ uint8 ~ uint8, bytes) map add3
 }}}
 *
 * Similarly, a left nested tuple can be created with the `~` operator. This is useful when creating the tuple structure
 * to pass to encode. For example: {{{
  (uint8 ~ uint8 ~ uint8).encode(1 ~ 2 ~ 3)
 }}}
 *
 * Note: this design is heavily based on Scala's parser combinator library and the syntax it provides.
 *
 *
 * === Cryptography Codecs ===
 *
 * There are codecs that support working with encrypted data ([[encrypted]]), digital signatures and checksums
 * ([[fixedSizeSignature]] and [[variableSizeSignature]]). Additionally, support for `java.security.cert.Certificate`s
 * is provided by [[certificate]] and [[x509Certificate]].
 *
 * @groupname bits Bits and Bytes Codecs
 * @groupprio bits 0
 *
 * @groupname numbers Number Codecs
 * @groupprio numbers 1
 *
 * @groupname values Miscellaneous Value Codecs
 * @groupprio values 2
 *
 * @groupname combinators Combinators
 * @groupprio combinators 3
 *
 * @groupname tuples Tuple Support
 * @groupprio tuples 3
 *
 * @groupname crypto Cryptography
 * @groupprio crypto 4
 */
package object codecs {

  /**
   * Encodes by returning supplied bit vector; decodes by taking all remaining bits in the supplied bit vector.
   * @group bits
   */
  def bits: Codec[BitVector] = BitVectorCodec.withToString("bits")

  /**
   * Encodes by returning the supplied bit vector if its length is `size` bits, otherwise returning error;
   * decodes by taking `size` bits from the supplied bit vector.
   *
   * @param size number of bits to encode/decode
   * @group bits
   */
  def bits(size: Long): Codec[BitVector] = new Codec[BitVector] {
    private val codec = fixedSizeBits(size, BitVectorCodec)
    def encode(b: BitVector) = codec.encode(b)
    def decode(b: BitVector) = codec.decode(b)
    override def toString = s"bits($size)"
  }

  /**
   * Encodes by returning supplied byte vector as a bit vector; decodes by taking all remaining bits in supplied bit vector and converting to a byte vector.
   * @group bits
   */
  def bytes: Codec[ByteVector] = bits.xmap[ByteVector](_.toByteVector, _.toBitVector).withToString("bytes")

  /**
   * Encodes by returning the supplied byte vector if its length is `size` bytes, otherwise returning error;
   * decodes by taking `size * 8` bits from the supplied bit vector and converting to a byte vector.
   *
   * @param size number of bits to encode/decode
   * @group bits
   */
  def bytes(size: Int): Codec[ByteVector] = new Codec[ByteVector] {
    private val codec = fixedSizeBytes(size, BitVectorCodec).xmap[ByteVector](_.toByteVector, _.toBitVector)
    def encode(b: ByteVector) = codec.encode(b)
    def decode(b: BitVector) = codec.decode(b)
    override def toString = s"bytes($size)"
  }

  /**
   * Codec for 8-bit 2s complement big-endian integers.
   * @group numbers
   */
  val int8: Codec[Int] = new IntCodec(8, true, ByteOrdering.BigEndian)

  /**
   * Codec for 16-bit 2s complement big-endian integers.
   * @group numbers
   */
  val int16: Codec[Int] = new IntCodec(16, true, ByteOrdering.BigEndian)

  /**
   * Codec for 24-bit 2s complement big-endian integers.
   * @group numbers
   */
  val int24: Codec[Int] = new IntCodec(24, true, ByteOrdering.BigEndian)

  /**
   * Codec for 32-bit 2s complement big-endian integers.
   * @group numbers
   */
  val int32: Codec[Int] = new IntCodec(32, true, ByteOrdering.BigEndian)

  /**
   * Codec for 64-bit 2s complement big-endian integers.
   * @group numbers
   */
  val int64: Codec[Long] = new LongCodec(64, true, ByteOrdering.BigEndian)

  /**
   * Codec for 2-bit unsigned big-endian integers.
   * @group numbers
   */
  val uint2: Codec[Int] = new IntCodec(2, false, ByteOrdering.BigEndian)

  /**
   * Codec for 4-bit unsigned big-endian integers.
   * @group numbers
   */
  val uint4: Codec[Int] = new IntCodec(4, false, ByteOrdering.BigEndian)

  /**
   * Codec for 8-bit unsigned big-endian integers.
   * @group numbers
   */
  val uint8: Codec[Int] = new IntCodec(8, false, ByteOrdering.BigEndian)

  /**
   * Codec for 16-bit unsigned big-endian integers.
   * @group numbers
   */
  val uint16: Codec[Int] = new IntCodec(16, false, ByteOrdering.BigEndian)

  /**
   * Codec for 24-bit unsigned big-endian integers.
   * @group numbers
   */
  val uint24: Codec[Int] = new IntCodec(24, false, ByteOrdering.BigEndian)

  /**
   * Codec for 32-bit unsigned big-endian integers.
   * @group numbers
   */
  val uint32: Codec[Long] = new LongCodec(32, false, ByteOrdering.BigEndian)

  /**
   * Codec for 8-bit 2s complement little-endian integers.
   * @group numbers
   */
  val int8L: Codec[Int] = new IntCodec(8, true, ByteOrdering.LittleEndian)

  /**
   * Codec for 16-bit 2s complement little-endian integers.
   * @group numbers
   */
  val int16L: Codec[Int] = new IntCodec(16, true, ByteOrdering.LittleEndian)

  /**
   * Codec for 24-bit 2s complement little-endian integers.
   * @group numbers
   */
  val int24L: Codec[Int] = new IntCodec(24, true, ByteOrdering.LittleEndian)

  /**
   * Codec for 32-bit 2s complement little-endian integers.
   * @group numbers
   */
  val int32L: Codec[Int] = new IntCodec(32, true, ByteOrdering.LittleEndian)

  /**
   * Codec for 64-bit 2s complement little-endian integers.
   * @group numbers
   */
  val int64L: Codec[Long] = new LongCodec(64, true, ByteOrdering.LittleEndian)

  /**
   * Codec for 2-bit unsigned little-endian integers.
   * @group numbers
   */
  val uint2L: Codec[Int] = new IntCodec(2, false, ByteOrdering.LittleEndian)

  /**
   * Codec for 4-bit unsigned little-endian integers.
   * @group numbers
   */
  val uint4L: Codec[Int] = new IntCodec(4, false, ByteOrdering.LittleEndian)

  /**
   * Codec for 8-bit unsigned little-endian integers.
   * @group numbers
   */
  val uint8L: Codec[Int] = new IntCodec(8, false, ByteOrdering.LittleEndian)

  /**
   * Codec for 16-bit unsigned little-endian integers.
   * @group numbers
   */
  val uint16L: Codec[Int] = new IntCodec(16, false, ByteOrdering.LittleEndian)

  /**
   * Codec for 24-bit unsigned little-endian integers.
   * @group numbers
   */
  val uint24L: Codec[Int] = new IntCodec(24, false, ByteOrdering.LittleEndian)

  /**
   * Codec for 32-bit unsigned little-endian integers.
   * @group numbers
   */
  val uint32L: Codec[Long] = new LongCodec(32, false, ByteOrdering.LittleEndian)

  /**
   * Codec for n-bit 2s complement big-endian integers that are represented with `Int`.
   * @param size number of bits (must be 0 < size <= 32)
   * @group numbers
   */
  def int(size: Int): Codec[Int] = new IntCodec(size, true, ByteOrdering.BigEndian)

  /**
   * Codec for n-bit unsigned big-endian integers that are represented with `Int`.
   * @param bits number of bits (must be 0 < size <= 31)
   * @group numbers
   */
  def uint(bits: Int): Codec[Int] = new IntCodec(bits, false, ByteOrdering.BigEndian)

  /**
   * Codec for n-bit 2s complement big-endian integers that are represented with `Long`.
   * @param bits number of bits (must be 0 < size <= 64)
   * @group numbers
   */
  def long(bits: Int): Codec[Long] = new LongCodec(bits, true, ByteOrdering.BigEndian)

  /**
   * Codec for n-bit unsigned big-endian integers that are represented with `Long`.
   * @param bits number of bits (must be 0 < size <= 63)
   * @group numbers
   */
  def ulong(bits: Int): Codec[Long] = new LongCodec(bits, false, ByteOrdering.BigEndian)

  /**
   * Codec for n-bit 2s complement little-endian integers that are represented with `Int`.
   * @param bits number of bits (must be 0 < size <= 32)
   * @group numbers
   */
  def intL(bits: Int): Codec[Int] = new IntCodec(bits, true, ByteOrdering.LittleEndian)

  /**
   * Codec for n-bit unsigned little-endian integers that are represented with `Int`.
   * @param bits number of bits (must be 0 < size <= 31)
   * @group numbers
   */
  def uintL(bits: Int): Codec[Int] = new IntCodec(bits, false, ByteOrdering.LittleEndian)

  /**
   * Codec for n-bit 2s complement little-endian integers that are represented with `Long`.
   * @param bits number of bits (must be 0 < size <= 64)
   * @group numbers
   */
  def longL(bits: Int): Codec[Long] = new LongCodec(bits, true, ByteOrdering.LittleEndian)

  /**
   * Codec for n-bit unsigned little-endian integers that are represented with `Long`.
   * @param bits number of bits (must be 0 < size <= 63)
   * @group numbers
   */
  def ulongL(bits: Int): Codec[Long] = new LongCodec(bits, false, ByteOrdering.LittleEndian)

  /**
   * 32-bit big endian IEEE 754 floating point number.
   * @group numbers
   */
  val float: Codec[Float] = new FloatCodec(ByteOrdering.BigEndian)

  /**
   * 32-bit little endian IEEE 754 floating point number.
   * @group numbers
   */
  val floatL: Codec[Float] = new FloatCodec(ByteOrdering.LittleEndian)

  /**
   * 64-bit big endian IEEE 754 floating point number.
   * @group numbers
   */
  val double: Codec[Double] = new DoubleCodec(ByteOrdering.BigEndian)

  /**
   * 64-bit little endian IEEE 754 floating point number.
   * @group numbers
   */
  val doubleL: Codec[Double] = new DoubleCodec(ByteOrdering.LittleEndian)

  /**
   * 1-bit boolean codec, where false corresponds to bit value 0 and true corresponds to bit value 1.
   * @group values
   */
  val bool: Codec[Boolean] = BooleanCodec

  /**
   * n-bit boolean codec, where false corresponds to bit vector of all 0s and true corresponds to all other vectors.
   * @group values
   */
  def bool(n: Long): Codec[Boolean] = new Codec[Boolean] {
    private val zeros = BitVector.low(n)
    private val ones = BitVector.high(n)
    private val codec = bits(n).xmap[Boolean](bits => !(bits == zeros), b => if (b) ones else zeros)
    def encode(b: Boolean) = codec.encode(b)
    def decode(b: BitVector) = codec.decode(b)
    override def toString = "bool($n)"
  }

  /**
   * String codec that utilizes the implicit `Charset` to perform encoding/decoding.
   *
   * This codec does not encode the size of the string in to the output. Hence, decoding
   * a vector that has additional data after the encoded string will result in
   * unexpected output. Instead, it is common to use this codec along with either
   * [[fixedSizeBits]] or [[variableSizeBits]]. For example, a common encoding
   * is a size field, say 2 bytes, followed by the encoded string. This can be
   * accomplished with: {{{variableSizeBits(uint8, string)}}}
   *
   * @param charset charset to use to convert strings to/from binary
   * @group values
   */
  def string(implicit charset: Charset): Codec[String] = new StringCodec(charset)

  /**
   * String codec that uses the `US-ASCII` charset. See [[string]] for more information on `String` codecs.
   * @group values
   */
  val ascii = string(Charset.forName("US-ASCII"))

  /**
   * String codec that uses the `US-ASCII` charset. See [[string]] for more information on `String` codecs.
   * @group values
   */
  val utf8 = string(Charset.forName("UTF-8"))

  /**
   * Encodes/decodes `UUID`s as 2 64-bit big-endian longs, first the high 64-bits then the low 64-bits.
   * @group values
   */
  val uuid: Codec[UUID] = UuidCodec

  /**
   * Codec that always returns an empty vector from `encode` and always returns `(empty, value)` from `decode`.
   * This is often useful when combined with other codecs (e.g., the [[discriminated]]).
   * @param value value to return from decode
   * @group combinators
   */
  def provide[A](value: A): Codec[A] = new ProvideCodec(value)

  /**
   * Codec that always encodes `size` 0 bits and always decodes `size` bits and then discards them, returning `()` instead.
   * @param size number of bits to ignore
   * @group bits
   */
  def ignore(size: Long): Codec[Unit] = new IgnoreCodec(size)

  /**
   * Codec that always encodes the specified bits and always decodes the specified bits, returning `()` if the actual bits match
   * the specified bits and returning an error otherwise.
   * @param bits constant bits
   * @group bits
   */
  def constant(bits: BitVector): Codec[Unit] = new ConstantCodec(bits)

  /**
   * Codec that always encodes the specified bytes and always decodes the specified bytes, returning `()` if the actual bytes match
   * the specified bytes and returning an error otherwise.
   * @param bytes constant bytes
   * @group bits
   */
  def constant(bytes: ByteVector): Codec[Unit] = constant(bytes.bits)

  /**
   * Codec that always encodes the specified bits and always decodes the specified bits, returning `()` if the actual bits match
   * the specified bits and returning an error otherwise.
   * @param bits constant bits
   * @group bits
   */
  def constant[A: Integral](bits: A*): Codec[Unit] = constant(BitVector(bits: _*))

  /**
   * Codec that always encodes the specified bits and always decodes n bits, returning `()`, where n is the length of the
   * specified bits.
   * @param bits constant bits
   * @group bits
   */
  def constantLenient(bits: BitVector): Codec[Unit] = new ConstantCodec(bits, false)

  /**
   * Codec that always encodes the specified bytes and always decodes n bytes, returning `()`, where n is the length of the
   * specified bytes.
   * @param bytes constant bytes
   * @group bits
   */
  def constantLenient(bytes: ByteVector): Codec[Unit] = constantLenient(bytes.bits)

  /**
   * Codec that always encodes the specified bits and always decodes n bits, returning `()`, where n is the length of the
   * specified bits.
   * @param bits constant bits
   * @group bits
   */
  def constantLenient[A: Integral](bits: A*): Codec[Unit] = constantLenient(BitVector(bits: _*))

  /**
   * Provides implicit conversions from literal types to constant codecs.
   *
   * For example, with `literals._` imported, `constant(0x47) ~> uint8`
   * can be written as `0x47 ~> uint8`.
   *
   * Supports literal bytes, ints, `BitVector`s, and `ByteVector`s.
   *
   * @group bits
   */
  object literals {
    implicit def constantIntCodec(a: Int): Codec[Unit] = constant(a)
    implicit def constantByteVectorCodec(a: ByteVector): Codec[Unit] = constant(a)
    implicit def constantBitVectorCodec(a: BitVector): Codec[Unit] = constant(a)
  }

  /**
   * Codec that limits the number of bits the specified codec works with.
   *
   * When encoding, if encoding with the specified codec
   * results in less than the specified size, the vector is right padded with 0 bits. If the result is larger than the specified
   * size, an encoding error is returned.
   *
   * When decoding, the specified codec is only given `size` bits. If the specified codec does not consume all the bits it was
   * given, any remaining bits are discarded.
   *
   * @param size number of bits
   * @param codec codec to limit
   * @group combinators
   */
  def fixedSizeBits[A](size: Long, codec: Codec[A]): Codec[A] = new FixedSizeCodec(size, codec)

  /**
   * Byte equivalent of [[fixedSizeBits]].
   * @param size number of bytes
   * @param codec codec to limit
   * @group combinators
   */
  def fixedSizeBytes[A](size: Long, codec: Codec[A]): Codec[A] = new Codec[A] {
    private val fcodec = fixedSizeBits(size * 8, codec)
    def encode(a: A) = fcodec.encode(a)
    def decode(b: BitVector) = fcodec.decode(b)
    override def toString = s"fixedSizeBytes($size, $codec)"
  }
  
<<<<<<< HEAD
  /**
   * Codec that limits the number of bits the specified codec works with.
   *
   * If the encoded result is larger than the specified
   * size, an encoding error is returned.
   * 
   * If encoding with the specified codec
   * results in less than the specified size, the vector is right padded by repeatedly encoding with padCodec.
   * An encoding error is returned if the padCodec result does not precisely fill the remaining space.
   * 
   * When decoding, the specified codec is only given `size` bits. If the specified codec does not consume all the bits it was
   * given, all remaining bits are repeatedly decoded by padCodec. A decoding error is returned if any
   * padCodec decode returns an error. 
   *
   * @param size number of bits
   * @param codec codec to limit
   * @param padCodec codec to handle excess space
   * @group combinators
   */
   def paddedFixedSizeBits[A](size: Long, codec: Codec[A], padCodec:Codec[Unit]): Codec[A] = new PaddedFixedSizeCodec(size, codec, padCodec)
   
   /**
   * Byte equivalent of [[paddedFixedSizeBits]].
   * @param size number of bytes
   * @param codec codec to limit
   * @param padCodec codec to handle excess space
   * @group combinators
   */
   def paddedFixedSizeBytes[A](size: Long, codec: Codec[A], padCodec:Codec[Unit]): Codec[A] = new Codec[A] {
    private val fcodec = paddedFixedSizeBits(size * 8, codec, padCodec)
    def encode(a: A) = fcodec.encode(a)
    def decode(b: BitVector) = fcodec.decode(b)
    override def toString = s"paddedFixedSizeBytes($size, $codec, $padCodec)"
  }
=======
   def paddedFixedSizeBits[A](size: Long, codec: Codec[A], padCodec:Codec[Unit]): Codec[A] = new PaddedFixedSizeCodec(size, codec, padCodec)
>>>>>>> 4c67785f

  /**
   * Codec that supports vectors of the form `size ++ value` where the `size` field decodes to the bit length of the `value` field.
   *
   * For example, encoding the string `"hello"` with `variableSizeBits(uint8, ascii)` yields a vector of 6 bytes -- the first byte being
   * 0x05 and the next 5 bytes being the US-ASCII encoding of `"hello"`.
   *
   * The `size` field can be any `Int` codec. An optional padding can be applied to the size field. The `sizePadding` is added to
   * the calculated size before encoding, and subtracted from the decoded size before decoding the value.
   *
   * For example, encoding `"hello"` with `variableSizeBits(uint8, ascii, 1)` yields a vector of 6 bytes -- the first byte being
   * 0x06 and the next 5 bytes being the US-ASCII encoding of `"hello"`.
   *
   * @param size codec that encodes/decodes the size in bits
   * @param value codec the encodes/decodes the value
   * @param sizePadding number of bits to add to the size before encoding (and subtract from the size before decoding)
   * @group combinators
   */
  def variableSizeBits[A](size: Codec[Int], value: Codec[A], sizePadding: Int = 0): Codec[A] =
    new VariableSizeCodec(size, value, sizePadding)

  /**
   * Byte equivalent of [[variableSizeBits]].
   * @param size codec that encodes/decodes the size in bytes
   * @param value codec the encodes/decodes the value
   * @param sizePadding number of bytes to add to the size before encoding (and subtract from the size before decoding)
   * @group combinators
   */
  def variableSizeBytes[A](size: Codec[Int], value: Codec[A], sizePadding: Int = 0): Codec[A] = new Codec[A] {
    private val codec = variableSizeBits(size.xmap[Int](_ * 8, _ / 8), value, sizePadding * 8)
    def encode(a: A) = codec.encode(a)
    def decode(b: BitVector) = codec.decode(b)
    override def toString = s"variableSizeBytes($size, $value)"
  }

  /**
   * Codec of `Option[A]` that delegates to a `Codec[A]` when the `included` parameter is true.
   *
   * When encoding, if `included` is true and the value to encode is a `Some`, the specified codec is used to encode the inner value.
   * Otherwise, an empty bit vector is returned.
   *
   * When decoding, if `included` is true, the specified codec is used and its result is wrapped in a `Some`. Otherwise, a `None` is returned.
   *
   * @param included whether this codec is enabled (meaning it delegates to the specified codec) or disabled, in which case it
   * encodes no bits and returns `None` from decode
   * @param codec codec to conditionally include
   * @group combinators
   */
  def conditional[A](included: Boolean, codec: Codec[A]): Codec[Option[A]] = new ConditionalCodec(included, codec)

  /**
   * Codec of `Option[A]` that delegates to a `Codec[A]` when the `guard` codec decodes a true.
   *
   * When encoding, a `Some` results in `guard` encoding a `true` and `target` encoding the value.
   * A `None` results in `guard` encoding a false and the `target` not encoding anything.
   *
   * @param guard codec that determines whether the target codec is included
   * @param target codec to conditionally include
   * @group combinators
   */
  def optional[A](guard: Codec[Boolean], target: Codec[A]): Codec[Option[A]] =
    either(guard, provide(()), target).
      xmap[Option[A]](_.toOption, _.toRightDisjunction(())).
      withToString(s"optional($guard, $target)")

  /**
   * Creates a `Codec[A]` from a `Codec[Option[A]]` and a fallback `Codec[A]`.
   *
   * When encoding, the `A` is encoded with `opt` (by wrapping it in a `Some`).
   * When decoding, `opt` is first used to decode the buffer. If it decodes a `Some(a)`, that
   * value is returned. If it decodes a `None`, `default` is used to decode the buffer.
   *
   * @param opt optional codec
   * @param default fallback codec used during decoding when `opt` decodes a `None`
   * @group combinators
   */
  def withDefault[A](opt: Codec[Option[A]], default: Codec[A]): Codec[A] = {
    val paired = opt flatZip {
      case Some(a) => provide(a)
      case None => default
    }
    paired.xmap[A](_._2, a => (Some(a), a)).withToString(s"withDefault($opt, $default)")
  }

  /**
   * Creates a `Codec[A]` from a `Codec[Option[A]]` and a fallback value `A`.
   *
   * When encoding, the `A` is encoded with `opt` (by wrapping it in a `Some`).
   * When decoding, `opt` is first used to decode the buffer. If it decodes a `Some(a)`, that
   * value is returned. If it decodes a `None`, the `default` value is return.
   *
   * @param opt optional codec
   * @param default fallback value returned from `decode` when `opt` decodes a `None`
   * @group combinators
   */
  def withDefaultValue[A](opt: Codec[Option[A]], default: A): Codec[A] =
    withDefault(opt, provide(default))

  /**
   * Creates a codec that decodes true when the target codec decodes successfully and decodes false
   * when the target codec decodes unsuccessfully. Upon a successful decode of the target codec, the
   * remaining bits are returned, whereas upon an unsuccessful decode, the original input buffer is
   * returned.
   *
   * When encoding, a true results in the target codec encoding a unit whereas a false results
   * in encoding of an empty vector.
   *
   * @param target codec to recover errors from
   * @group combinators
   */
  def recover(target: Codec[Unit]): Codec[Boolean] = new RecoverCodec(target, false)

  /**
   * Lookahead version of [[recover]] -- i.e., upon successful decoding with the target codec,
   * the original buffer is returned instead of the remaining buffer.
   *
   * @param target codec to recover errors from
   * @group combinators
   */
  def lookahead(target: Codec[Unit]): Codec[Boolean] = new RecoverCodec(target, true)

  /**
   * Codec that encodes/decodes using the specified codecs by trying each codec in succession
   * and using the first successful result.
   *
   * @group combinators
   */
  def choice[A](codecs: Codec[A]*): Codec[A] =
    Codec(
      Encoder.choiceEncoder(codecs: _*),
      Decoder.choiceDecoder(codecs: _*)
    ).withToString(codecs.mkString("choice(", ", ", ")"))

  /**
   * Codec that encodes/decodes an immutable `IndexedSeq[A]` from a `Codec[A]`.
   *
   * When encoding, each `A` in the sequence is encoded and all of the resulting vectors are concatenated.
   *
   * When decoding, `codec.decode` is called repeatedly until there are no more remaining bits and the value result
   * of each `decode` is returned in the sequence.
   *
   * @param codec codec to encode/decode a single element of the sequence
   * @group combinators
   */
  @deprecated("Use vector codec or list codec instead.", "1.2.1")
  def repeated[A](codec: Codec[A]): Codec[collection.immutable.IndexedSeq[A]] =
    new VectorCodec(codec).xmap[collection.immutable.IndexedSeq[A]](identity, _.toVector)

  /**
   * Codec that encodes/decodes a `Vector[A]` from a `Codec[A]`.
   *
   * When encoding, each `A` in the vector is encoded and all of the resulting vectors are concatenated.
   *
   * When decoding, `codec.decode` is called repeatedly until there are no more remaining bits and the value result
   * of each `decode` is returned in the vector.
   *
   * @param codec codec to encode/decode a single element of the sequence
   * @group combinators
   */
  def vector[A](codec: Codec[A]): Codec[Vector[A]] = new VectorCodec(codec)

  /**
   * Codec that encodes/decodes a `Vector[A]` of `N` elements using a `Codec[A]`.
   *
   * When encoding, the number of elements in the vector is encoded using `countCodec`
   * and the values are then each encoded using `valueCodec`.
   *
   * When decoding, the number of elements is decoded using `countCodec` and then that number of elements
   * are decoded using `valueCodec`. Any remaining bits are returned.
   *
   * Note: when the count is known statically, use `vectorOfN(provide(count), ...)`.
   *
   * @param codec codec to encode/decode a single element of the sequence
   * @group combinators
   */
  def vectorOfN[A](countCodec: Codec[Int], valueCodec: Codec[A]): Codec[Vector[A]] =
    countCodec.
      flatZip { count => new VectorCodec(valueCodec, Some(count)) }.
      xmap[Vector[A]]({ case (cnt, vec) => vec }, vec => (vec.size, vec)).
      withToString(s"vectorOfN($countCodec, $valueCodec)")

  /**
   * Codec that encodes/decodes a `List[A]` from a `Codec[A]`.
   *
   * When encoding, each `A` in the list is encoded and all of the resulting vectors are concatenated.
   *
   * When decoding, `codec.decode` is called repeatedly until there are no more remaining bits and the value result
   * of each `decode` is returned in the list.
   *
   * @param codec codec to encode/decode a single element of the sequence
   * @group combinators
   */
  def list[A](codec: Codec[A]): Codec[List[A]] = new ListCodec(codec)

  /**
   * Codec that encodes/decodes a `List[A]` of `N` elements using a `Codec[A]`.
   *
   * When encoding, the number of elements in the list is encoded using `countCodec`
   * and the values are then each encoded using `valueCodec`.
   *
   * When decoding, the number of elements is decoded using `countCodec` and then that number of elements
   * are decoded using `valueCodec`. Any remaining bits are returned.
   *
   * Note: when the count is known statically, use `listOfN(provide(count), ...)`.
   *
   * @param codec codec to encode/decode a single element of the sequence
   * @group combinators
   */
  def listOfN[A](countCodec: Codec[Int], valueCodec: Codec[A]): Codec[List[A]] =
    countCodec.
      flatZip { count => new ListCodec(valueCodec, Some(count)) }.
      xmap[List[A]]({ case (cnt, xs) => xs }, xs => (xs.size, xs)).
      withToString(s"listOfN($countCodec, $valueCodec)")

  /**
   * Combinator that chooses amongst two codecs based on an implicitly available byte ordering.
   * @param big codec to use when big endian
   * @param little codec to use when little endian
   * @group combinators
   */
  def endiannessDependent[A](big: Codec[A], little: Codec[A])(implicit ordering: ByteOrdering): Codec[A] =
    ordering match {
      case ByteOrdering.BigEndian => big
      case ByteOrdering.LittleEndian => little
    }

  /**
   * Disjunction codec that supports vectors of form `indicator ++ (left or right)` where a
   * value of `false` for the indicator indicates it is followed by a left value and a value
   * of `true` indicates it is followed by a right value.
   * @param indicator codec that encodes/decodes false for left and true for right
   * @param left codec the encodes a left value
   * @param right codec the encodes a right value
   * @group combinators
   */
  def either[L, R](indicator: Codec[Boolean], left: Codec[L], right: Codec[R]): Codec[L \/ R] =
    discriminated[L \/ R].by(indicator)
    .| (false) { case -\/(l) => l } (\/.left) (left)
    .| (true)  { case \/-(r) => r } (\/.right) (right)

  /**
   * Like [[either]], but encodes the standard library `Either` type.
   * @param indicator codec that encodes/decodes false for left and true for right
   * @param left codec the encodes a left value
   * @param right codec the encodes a right value
   * @group combinators
   */
  def stdEither[L, R](indicator: Codec[Boolean], left: Codec[L], right: Codec[R]): Codec[Either[L,R]] =
    discriminated[Either[L,R]].by(indicator)
    .| (false) { case Left(l)  => l } (Left.apply) (left)
    .| (true)  { case Right(r) => r } (Right.apply) (right)


  /**
   * Provides a `Codec[A]` that delegates to a lazily evaluated `Codec[A]`.
   * @group combinators
   */
  def lazily[A](codec: => Codec[A]): Codec[A] = new Codec[A] {
    private lazy val c = codec
    def encode(a: A) = c.encode(a)
    def decode(b: BitVector) = c.decode(b)
    override def toString = s"lazily($c)"
  }

  /**
   * Codec that always fails encoding and decoding with the specified message.
   *
   * @group combinators
   */
  def fail[A](message: String): Codec[A] = fail(message, message)

  /**
   * Codec that always fails encoding and decoding with the specified messages.
   *
   * @group combinators
   */
  def fail[A](encMessage: String, decMessage: String): Codec[A] = new FailCodec[A](encMessage, decMessage)

  /**
   * Codec that encrypts and decrypts using a `javax.crypto.Cipher`.
   *
   * Encoding a value of type `A` is delegated to the specified codec and the resulting bit vector is encrypted
   * with a cipher provided by the implicit [[CipherFactory]].
   *
   * Decoding first decrypts all of the remaining bits and then decodes the decrypted bits with the
   * specified codec. Successful decoding always returns no remaining bits, even if the specified
   * codec does not consume all decrypted bits.
   *
   * @param codec codec that encodes a value to plaintext bits and decodes plaintext bits to a value
   * @param cipherFactory factory to use for encryption/decryption
   * @group crypto
   */
  def encrypted[A](codec: Codec[A])(implicit cipherFactory: CipherFactory): Codec[A] = new CipherCodec(codec)(cipherFactory)

  /**
   * Codec that includes a signature of the encoded bits.
   *
   * Encoding a value of type `A` is delegated to the specified codec and then a signature of those bits is
   * appended using the specified [[SignatureFactory]] to perform signing.
   *
   * Decoding first decodes using the specified codec and then all of the remaining bits are treated as
   * the signature of the decoded bits. The signature is verified and if it fails to verify, an error
   * is returned.
   *
   * Note: because decoding is first delegated to the specified code, care must be taken to ensure
   * that codec does not consume the signature bits. For example, if the target codec is an unbounded
   * string (e.g., ascii, utf8), decoding an encoded vector will result in the string codec trying to
   * decode the signature bits as part of the string.
   *
   * Use [[SignatureFactory]] or [[ChecksumFactory]] to create a [[SignerFactory]].
   *
   * @param size size in bytes of signature
   * @param codec codec to use to encode/decode value field
   * @param signatureFactory factory to use for signing/verifying
   * @group crypto
   */
  def fixedSizeSignature[A](size: Int)(codec: Codec[A])(implicit signerFactory: SignerFactory): Codec[A] =
    new SignatureCodec(codec, fixedSizeBytes(size, BitVectorCodec))(signerFactory)

  /**
   * Codec that includes a signature of the encoded bits.
   *
   * Same functionality as [[fixedSizeSignature]] with one difference -- the size of the signature bytes are
   * written between the encoded bits and the signature bits.
   *
   * Use [[SignatureFactory]] or [[ChecksumFactory]] to create a [[SignerFactory]].
   *
   * @param size codec to use to encode/decode size of signature field
   * @param codec codec to use to encode/decode value field
   * @param signatureFactory factory to use for signing/verifying
   * @group crypto
   */
  def variableSizeSignature[A](size: Codec[Int])(codec: Codec[A])(implicit signerFactory: SignerFactory): Codec[A] =
    new SignatureCodec(codec, variableSizeBytes(size, BitVectorCodec))(signerFactory)

  /**
   * Codec that encodes/decodes certificates using their default encoding.
   *
   * @param certType certificate type to pass to `java.security.cert.CertificateFactory.getInstance`
   * @group crypto
   */
  def certificate(certType: String): Codec[Certificate] = new CertificateCodec(certType)

  /**
   * Codec that encodes/decodes certificates using their default encoding.
   *
   * @group crypto
   */
  val x509Certificate: Codec[X509Certificate] =
    certificate("X.509").
      xmap[X509Certificate](_.asInstanceOf[X509Certificate], identity).
      withToString("x509certificate")

  /**
   * Provides the `|` method on `String` that allows creation of a named codec.
   *
   * Usage: {{{val codec = "id" | uint8}}}
   *
   * @group combinators
   */
  final implicit class StringEnrichedWithCodecNamingSupport(val name: String) extends AnyVal {
    /** Names the specified codec, resulting in the name being included in error messages. */
    def |[A](codec: Codec[A]): Codec[A] = new NamedCodec(name, codec)
  }

  // Tuple codec syntax

  /**
   * Type alias for Tuple2 in order to allow left nested tuples to be written as A ~ B ~ C ~ ....
   * @group tuples
   */
  final type ~[+A, +B] = (A, B)

  /**
   * Extractor that allows pattern matching on the tuples created by tupling codecs.
   * @group tuples
   */
  object ~ {
    def unapply[A, B](t: (A, B)): Option[(A, B)] = Some(t)
  }

  /**
   * Allows creation of left nested pairs by successive usage of `~` operator.
   * @group tuples
   */
  final implicit class ValueEnrichedWithTuplingSupport[A](val a: A) {
    def ~[B](b: B): (A, B) = (a, b)
  }

  /**
   * Allows use of a 2-arg function as a single arg function that takes a left-associated stack of pairs with 2 total elements.
   * @group tuples
   */
  final implicit def liftF2ToNestedTupleF[A, B, X](fn: (A, B) => X): ((A, B)) => X =
    fn.tupled

  /**
   * Allows use of a 3-arg function as a single arg function that takes a left-associated stack of pairs with 3 total elements.
   * @group tuples
   */
  final implicit def liftF3ToNestedTupleF[A, B, C, X](fn: (A, B, C) => X): (((A, B), C)) => X = {
    case a ~ b ~ c => fn(a, b, c)
  }

  /**
   * Allows use of a 4-arg function as a single arg function that takes a left-associated stack of pairs with 4 total elements.
   * @group tuples
   */
  final implicit def liftF4ToNestedTupleF[A, B, C, D, X](fn: (A, B, C, D) => X): ((((A, B), C), D)) => X = {
    case a ~ b ~ c ~ d => fn(a, b, c, d)
  }

  /**
   * Allows use of a 5-arg function as a single arg function that takes a left-associated stack of pairs with 5 total elements.
   * @group tuples
   */
  final implicit def liftF5ToNestedTupleF[A, B, C, D, E, X](fn: (A, B, C, D, E) => X): (((((A, B), C), D), E)) => X = {
    case a ~ b ~ c ~ d ~ e => fn(a, b, c, d, e)
  }

  /**
   * Allows use of a 6-arg function as a single arg function that takes a left-associated stack of pairs with 6 total elements.
   * @group tuples
   */
  final implicit def liftF6ToNestedTupleF[A, B, C, D, E, F, X](fn: (A, B, C, D, E, F) => X): ((((((A, B), C), D), E), F)) => X = {
    case a ~ b ~ c ~ d ~ e ~ f => fn(a, b, c, d, e, f)
  }

  /**
   * Allows use of a 7-arg function as a single arg function that takes a left-associated stack of pairs with 7 total elements.
   * @group tuples
   */
  final implicit def liftF7ToNestedTupleF[A, B, C, D, E, F, G, X](fn: (A, B, C, D, E, F, G) => X): (((((((A, B), C), D), E), F), G)) => X = {
    case a ~ b ~ c ~ d ~ e ~ f ~ g => fn(a, b, c, d, e, f, g)
  }

  /**
   * Allows use of an 8-arg function as a single arg function that takes a left-associated stack of pairs with 8 total elements.
   * @group tuples
   */
  final implicit def liftF8ToNestedTupleF[A, B, C, D, E, F, G, H, X](fn: (A, B, C, D, E, F, G, H) => X): ((((((((A, B), C), D), E), F), G), H)) => X = {
    case a ~ b ~ c ~ d ~ e ~ f ~ g ~ h => fn(a, b, c, d, e, f, g, h)
  }

  // DiscriminatorCodec syntax

  /**
   * Provides syntax for building a [[DiscriminatorCodec]].
   *
   * Usage: {{{
   val codecA: Codec[A] = ...
   val codecB: Codec[B] = ...

   val codecE: Codec[Either[A,B]] =
     discriminated[Either[A,B]].by(uint8)
     .| (0) { case Left(l) => l } (Left.apply) (codecA)
     .| (1) { case Right(r) => r } (Right.apply) (codecB)
     .build
   }}}

   This encodes an `Either[A,B]` by checking the given patterns
   in sequence from top to bottom. For the first pattern that matches,
   it emits the corresponding discriminator value: `0` for `Left`
   and `1` for `Right`, encoded via the `uint8` codec. It then emits
   either an encoded `A`, encoded using `codecA`, or an encoded `B`,
   using `codecB`.

   Decoding is the mirror of this; the returned `codecE` will first
   read an `Int`, using the `uint8` codec. If it is a `0`, it then
   runs `codecA`, and injects the result into `Either` via `Left.apply`.
   If it is a `1`, it runs `codecB` and injects the result into `Either`
   via `Right.apply`.

   There are a few variations on this syntax, depending on whether you
   have a `PartialFunction` from the base type or an `B => Option[S]`
   function from the base type to the subcase.

   If you you already have a codec specific to the case, you can omit
   the 'injection' function. For instance: {{{
     val leftCodec: Codec[Left[A,B]] = codecA.pxmap(Left.apply, Left.unapply)
     val rightCodec: Codec[Right[A,B]] = codecB.pxmap(Left.apply, Left.unapply)
     val codecE: Codec[Either[A,B]] =
       discriminated[Either[A,B]].by(uint8)
       .\ (0) { case l@Left(_) => l } (leftCodec) // backslash instead of '|'
       .\ (1) { case r@Right(_) => r } (rightCodec)
   }}}

   The actual formatted bits are identical with either formulation.
   * @group combinators
   */
  final def discriminated[A]: NeedDiscriminatorCodec[A] = new NeedDiscriminatorCodec[A] {
    final def by[B](discriminatorCodec: Codec[B]): DiscriminatorCodec[A, B] =
      new DiscriminatorCodec[A, B](discriminatorCodec, Vector())
  }

  /**
   * Provides a codec for an enumerated set of values, where each enumerated value is
   * mapped to a tag.
   *
   * @param discriminatorCodec codec used to encode/decode tag value
   * @param mappings mapping from tag values to/from enum values
   * @group combinators
   */
  final def mappedEnum[A, B](discriminatorCodec: Codec[B], mappings: (A, B)*): Codec[A] =
    mappedEnum(discriminatorCodec, mappings.toMap)

  /**
   * Provides a codec for an enumerated set of values, where each enumerated value is
   * mapped to a tag.
   *
   * @param discriminatorCodec codec used to encode/decode tag value
   * @param map mapping from tag values to/from enum values
   * @group combinators
   */
  final def mappedEnum[A, B](discriminatorCodec: Codec[B], map: Map[A, B]): Codec[A] = {
    map.foldLeft(discriminated[A].by(discriminatorCodec)) { case (acc, (value, tag)) =>
      acc.subcaseO(tag)(a => if (a == value) Some(a) else None)(provide(value))
    }
  }
}
<|MERGE_RESOLUTION|>--- conflicted
+++ resolved
@@ -524,7 +524,6 @@
     override def toString = s"fixedSizeBytes($size, $codec)"
   }
   
-<<<<<<< HEAD
   /**
    * Codec that limits the number of bits the specified codec works with.
    *
@@ -541,7 +540,7 @@
    *
    * @param size number of bits
    * @param codec codec to limit
-   * @param padCodec codec to handle excess space
+   * @param padCodec codec to pad
    * @group combinators
    */
    def paddedFixedSizeBits[A](size: Long, codec: Codec[A], padCodec:Codec[Unit]): Codec[A] = new PaddedFixedSizeCodec(size, codec, padCodec)
@@ -550,7 +549,7 @@
    * Byte equivalent of [[paddedFixedSizeBits]].
    * @param size number of bytes
    * @param codec codec to limit
-   * @param padCodec codec to handle excess space
+   * @param padCodec codec to fill
    * @group combinators
    */
    def paddedFixedSizeBytes[A](size: Long, codec: Codec[A], padCodec:Codec[Unit]): Codec[A] = new Codec[A] {
@@ -559,9 +558,6 @@
     def decode(b: BitVector) = fcodec.decode(b)
     override def toString = s"paddedFixedSizeBytes($size, $codec, $padCodec)"
   }
-=======
-   def paddedFixedSizeBits[A](size: Long, codec: Codec[A], padCodec:Codec[Unit]): Codec[A] = new PaddedFixedSizeCodec(size, codec, padCodec)
->>>>>>> 4c67785f
 
   /**
    * Codec that supports vectors of the form `size ++ value` where the `size` field decodes to the bit length of the `value` field.
